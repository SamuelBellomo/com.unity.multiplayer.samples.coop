{
  "dependencies": {
    "com.mlapi.contrib.transport.litenetlib": {
      "version": "https://github.com/Unity-Technologies/mlapi-community-contributions.git?path=/Transports/com.mlapi.contrib.transport.litenetlib#3f0350ae57befd5ea7deabb1db310eb77704f58e",
      "depth": 0,
      "source": "git",
      "dependencies": {},
      "hash": "3f0350ae57befd5ea7deabb1db310eb77704f58e"
    },
    "com.mlapi.contrib.transport.photon-realtime": {
      "version": "https://github.com/Unity-Technologies/mlapi-community-contributions.git?path=/Transports/com.mlapi.contrib.transport.photon-realtime#e47ee18972b110a689c23d6ffc0e5994d18e9eb2",
      "depth": 0,
      "source": "git",
      "dependencies": {},
      "hash": "e47ee18972b110a689c23d6ffc0e5994d18e9eb2"
    },
    "com.unity.2d.sprite": {
      "version": "1.0.0",
      "depth": 0,
      "source": "builtin",
      "dependencies": {}
    },
    "com.unity.ai.navigation.components": {
      "version": "https://github.com/Unity-Technologies/NavMeshComponents.git#package",
      "depth": 0,
      "source": "git",
      "dependencies": {
        "com.unity.modules.ai": "1.0.0"
      },
      "hash": "0fc6f532e4f47d66d173314efcb906bc7cf0d00f"
    },
    "com.unity.burst": {
      "version": "1.3.2",
      "depth": 3,
      "source": "registry",
      "dependencies": {
        "com.unity.mathematics": "1.1.0"
      },
      "url": "https://packages.unity.com"
    },
    "com.unity.cinemachine": {
      "version": "2.6.3",
      "depth": 0,
      "source": "registry",
      "dependencies": {},
      "url": "https://packages.unity.com"
    },
    "com.unity.collab-proxy": {
      "version": "1.3.9",
      "depth": 0,
      "source": "registry",
      "dependencies": {},
      "url": "https://packages.unity.com"
    },
    "com.unity.collections": {
      "version": "0.12.0-preview.13",
      "depth": 2,
      "source": "registry",
      "dependencies": {
        "com.unity.test-framework.performance": "2.3.1-preview",
        "com.unity.burst": "1.3.2"
      },
      "url": "https://packages.unity.com"
    },
    "com.unity.editorcoroutines": {
      "version": "1.0.0",
      "depth": 1,
      "source": "registry",
      "dependencies": {},
      "url": "https://packages.unity.com"
    },
    "com.unity.ext.nunit": {
      "version": "1.0.6",
      "depth": 1,
      "source": "registry",
      "dependencies": {},
      "url": "https://packages.unity.com"
    },
    "com.unity.ide.rider": {
      "version": "2.0.7",
      "depth": 0,
      "source": "registry",
      "dependencies": {
        "com.unity.test-framework": "1.1.1"
      },
      "url": "https://packages.unity.com"
    },
    "com.unity.ide.visualstudio": {
      "version": "2.0.7",
      "depth": 0,
      "source": "registry",
      "dependencies": {
        "com.unity.test-framework": "1.1.9"
      },
      "url": "https://packages.unity.com"
    },
    "com.unity.ide.vscode": {
      "version": "1.2.3",
      "depth": 0,
      "source": "registry",
      "dependencies": {},
      "url": "https://packages.unity.com"
    },
    "com.unity.jobs": {
      "version": "0.2.10-preview.13",
      "depth": 1,
      "source": "registry",
      "dependencies": {
        "com.unity.collections": "0.9.0-preview.6",
        "com.unity.mathematics": "1.1.0"
      },
      "url": "https://packages.unity.com"
    },
    "com.unity.learn.iet-framework": {
      "version": "1.2.1",
      "depth": 0,
      "source": "registry",
      "dependencies": {
        "com.unity.editorcoroutines": "1.0.0",
        "com.unity.settings-manager": "1.0.2"
      },
      "url": "https://packages.unity.com"
    },
    "com.unity.mathematics": {
      "version": "1.1.0",
      "depth": 2,
      "source": "registry",
      "dependencies": {},
      "url": "https://packages.unity.com"
    },
    "com.unity.multiplayer.mlapi": {
      "version": "https://github.com/Unity-Technologies/com.unity.multiplayer.mlapi.git?path=/com.unity.multiplayer.mlapi#376ed36b3f80a6a00242cb08d5163c01032a4b35",
      "depth": 0,
      "source": "git",
      "dependencies": {
        "com.unity.modules.ai": "1.0.0",
        "com.unity.modules.animation": "1.0.0",
        "com.unity.nuget.mono-cecil": "1.10.1-preview.1"
      },
<<<<<<< HEAD
      "hash": "376ed36b3f80a6a00242cb08d5163c01032a4b35"
=======
      "hash": "be0ca068be30f6bf2a7f9aad515c2541331068f8"
>>>>>>> 63ecd92e
    },
    "com.unity.multiplayer.samples.coop": {
      "version": "file:com.unity.multiplayer.samples.coop",
      "depth": 0,
      "source": "embedded",
      "dependencies": {
        "com.unity.learn.iet-framework": "1.2.1",
        "com.unity.multiplayer.mlapi": "0.0.1-preview.1",
        "com.unity.test-framework": "1.1.19",
        "com.unity.modules.ai": "1.0.0",
        "com.unity.modules.animation": "1.0.0",
        "com.unity.modules.particlesystem": "1.0.0",
        "com.unity.modules.physics": "1.0.0",
        "com.unity.modules.physics2d": "1.0.0",
        "com.unity.modules.ui": "1.0.0"
      }
    },
    "com.unity.multiplayer.transport.utp": {
      "version": "https://github.com/Unity-Technologies/com.unity.multiplayer.mlapi.git?path=/com.unity.multiplayer.transport.utp#376ed36b3f80a6a00242cb08d5163c01032a4b35",
      "depth": 0,
      "source": "git",
      "dependencies": {
        "com.unity.multiplayer.mlapi": "0.0.1-preview.1",
        "com.unity.transport": "0.4.1-preview.1",
        "com.unity.jobs": "0.2.10-preview.13"
      },
      "hash": "376ed36b3f80a6a00242cb08d5163c01032a4b35"
    },
    "com.unity.nuget.mono-cecil": {
      "version": "1.10.1-preview.1",
      "depth": 1,
      "source": "registry",
      "dependencies": {},
      "url": "https://packages.unity.com"
    },
    "com.unity.nuget.newtonsoft-json": {
      "version": "2.0.0-preview",
      "depth": 4,
      "source": "registry",
      "dependencies": {},
      "url": "https://packages.unity.com"
    },
    "com.unity.postprocessing": {
      "version": "2.3.0",
      "depth": 0,
      "source": "registry",
      "dependencies": {},
      "url": "https://packages.unity.com"
    },
    "com.unity.settings-manager": {
      "version": "1.0.2",
      "depth": 1,
      "source": "registry",
      "dependencies": {},
      "url": "https://packages.unity.com"
    },
    "com.unity.test-framework": {
      "version": "1.1.24",
      "depth": 0,
      "source": "registry",
      "dependencies": {
        "com.unity.ext.nunit": "1.0.6",
        "com.unity.modules.imgui": "1.0.0",
        "com.unity.modules.jsonserialize": "1.0.0"
      },
      "url": "https://packages.unity.com"
    },
    "com.unity.test-framework.performance": {
      "version": "2.3.1-preview",
      "depth": 3,
      "source": "registry",
      "dependencies": {
        "com.unity.test-framework": "1.1.0",
        "com.unity.nuget.newtonsoft-json": "2.0.0-preview"
      },
      "url": "https://packages.unity.com"
    },
    "com.unity.textmeshpro": {
      "version": "3.0.1",
      "depth": 0,
      "source": "registry",
      "dependencies": {
        "com.unity.ugui": "1.0.0"
      },
      "url": "https://packages.unity.com"
    },
    "com.unity.timeline": {
      "version": "1.4.7",
      "depth": 0,
      "source": "registry",
      "dependencies": {
        "com.unity.modules.director": "1.0.0",
        "com.unity.modules.animation": "1.0.0",
        "com.unity.modules.audio": "1.0.0",
        "com.unity.modules.particlesystem": "1.0.0"
      },
      "url": "https://packages.unity.com"
    },
    "com.unity.transport": {
      "version": "0.4.1-preview.1",
      "depth": 1,
      "source": "registry",
      "dependencies": {
        "com.unity.burst": "1.3.0",
        "com.unity.collections": "0.12.0-preview.13",
        "com.unity.mathematics": "1.1.0"
      },
      "url": "https://packages.unity.com"
    },
    "com.unity.ugui": {
      "version": "1.0.0",
      "depth": 0,
      "source": "builtin",
      "dependencies": {
        "com.unity.modules.ui": "1.0.0",
        "com.unity.modules.imgui": "1.0.0"
      }
    },
    "com.veriorpies.parrelsync": {
      "version": "https://github.com/VeriorPies/ParrelSync.git?path=/ParrelSync",
      "depth": 0,
      "source": "git",
      "dependencies": {},
      "hash": "95a062cb14e669c7834094366611765d3a9658d6"
    },
    "com.unity.modules.ai": {
      "version": "1.0.0",
      "depth": 0,
      "source": "builtin",
      "dependencies": {}
    },
    "com.unity.modules.androidjni": {
      "version": "1.0.0",
      "depth": 0,
      "source": "builtin",
      "dependencies": {}
    },
    "com.unity.modules.animation": {
      "version": "1.0.0",
      "depth": 0,
      "source": "builtin",
      "dependencies": {}
    },
    "com.unity.modules.assetbundle": {
      "version": "1.0.0",
      "depth": 0,
      "source": "builtin",
      "dependencies": {}
    },
    "com.unity.modules.audio": {
      "version": "1.0.0",
      "depth": 0,
      "source": "builtin",
      "dependencies": {}
    },
    "com.unity.modules.cloth": {
      "version": "1.0.0",
      "depth": 0,
      "source": "builtin",
      "dependencies": {
        "com.unity.modules.physics": "1.0.0"
      }
    },
    "com.unity.modules.director": {
      "version": "1.0.0",
      "depth": 0,
      "source": "builtin",
      "dependencies": {
        "com.unity.modules.audio": "1.0.0",
        "com.unity.modules.animation": "1.0.0"
      }
    },
    "com.unity.modules.imageconversion": {
      "version": "1.0.0",
      "depth": 0,
      "source": "builtin",
      "dependencies": {}
    },
    "com.unity.modules.imgui": {
      "version": "1.0.0",
      "depth": 0,
      "source": "builtin",
      "dependencies": {}
    },
    "com.unity.modules.jsonserialize": {
      "version": "1.0.0",
      "depth": 0,
      "source": "builtin",
      "dependencies": {}
    },
    "com.unity.modules.particlesystem": {
      "version": "1.0.0",
      "depth": 0,
      "source": "builtin",
      "dependencies": {}
    },
    "com.unity.modules.physics": {
      "version": "1.0.0",
      "depth": 0,
      "source": "builtin",
      "dependencies": {}
    },
    "com.unity.modules.physics2d": {
      "version": "1.0.0",
      "depth": 0,
      "source": "builtin",
      "dependencies": {}
    },
    "com.unity.modules.screencapture": {
      "version": "1.0.0",
      "depth": 0,
      "source": "builtin",
      "dependencies": {
        "com.unity.modules.imageconversion": "1.0.0"
      }
    },
    "com.unity.modules.subsystems": {
      "version": "1.0.0",
      "depth": 1,
      "source": "builtin",
      "dependencies": {
        "com.unity.modules.jsonserialize": "1.0.0"
      }
    },
    "com.unity.modules.terrain": {
      "version": "1.0.0",
      "depth": 0,
      "source": "builtin",
      "dependencies": {}
    },
    "com.unity.modules.terrainphysics": {
      "version": "1.0.0",
      "depth": 0,
      "source": "builtin",
      "dependencies": {
        "com.unity.modules.physics": "1.0.0",
        "com.unity.modules.terrain": "1.0.0"
      }
    },
    "com.unity.modules.tilemap": {
      "version": "1.0.0",
      "depth": 0,
      "source": "builtin",
      "dependencies": {
        "com.unity.modules.physics2d": "1.0.0"
      }
    },
    "com.unity.modules.ui": {
      "version": "1.0.0",
      "depth": 0,
      "source": "builtin",
      "dependencies": {}
    },
    "com.unity.modules.uielements": {
      "version": "1.0.0",
      "depth": 0,
      "source": "builtin",
      "dependencies": {
        "com.unity.modules.ui": "1.0.0",
        "com.unity.modules.imgui": "1.0.0",
        "com.unity.modules.jsonserialize": "1.0.0",
        "com.unity.modules.uielementsnative": "1.0.0"
      }
    },
    "com.unity.modules.uielementsnative": {
      "version": "1.0.0",
      "depth": 1,
      "source": "builtin",
      "dependencies": {
        "com.unity.modules.ui": "1.0.0",
        "com.unity.modules.imgui": "1.0.0",
        "com.unity.modules.jsonserialize": "1.0.0"
      }
    },
    "com.unity.modules.umbra": {
      "version": "1.0.0",
      "depth": 0,
      "source": "builtin",
      "dependencies": {}
    },
    "com.unity.modules.unityanalytics": {
      "version": "1.0.0",
      "depth": 0,
      "source": "builtin",
      "dependencies": {
        "com.unity.modules.unitywebrequest": "1.0.0",
        "com.unity.modules.jsonserialize": "1.0.0"
      }
    },
    "com.unity.modules.unitywebrequest": {
      "version": "1.0.0",
      "depth": 0,
      "source": "builtin",
      "dependencies": {}
    },
    "com.unity.modules.unitywebrequestassetbundle": {
      "version": "1.0.0",
      "depth": 0,
      "source": "builtin",
      "dependencies": {
        "com.unity.modules.assetbundle": "1.0.0",
        "com.unity.modules.unitywebrequest": "1.0.0"
      }
    },
    "com.unity.modules.unitywebrequestaudio": {
      "version": "1.0.0",
      "depth": 0,
      "source": "builtin",
      "dependencies": {
        "com.unity.modules.unitywebrequest": "1.0.0",
        "com.unity.modules.audio": "1.0.0"
      }
    },
    "com.unity.modules.unitywebrequesttexture": {
      "version": "1.0.0",
      "depth": 0,
      "source": "builtin",
      "dependencies": {
        "com.unity.modules.unitywebrequest": "1.0.0",
        "com.unity.modules.imageconversion": "1.0.0"
      }
    },
    "com.unity.modules.unitywebrequestwww": {
      "version": "1.0.0",
      "depth": 0,
      "source": "builtin",
      "dependencies": {
        "com.unity.modules.unitywebrequest": "1.0.0",
        "com.unity.modules.unitywebrequestassetbundle": "1.0.0",
        "com.unity.modules.unitywebrequestaudio": "1.0.0",
        "com.unity.modules.audio": "1.0.0",
        "com.unity.modules.assetbundle": "1.0.0",
        "com.unity.modules.imageconversion": "1.0.0"
      }
    },
    "com.unity.modules.vehicles": {
      "version": "1.0.0",
      "depth": 0,
      "source": "builtin",
      "dependencies": {
        "com.unity.modules.physics": "1.0.0"
      }
    },
    "com.unity.modules.video": {
      "version": "1.0.0",
      "depth": 0,
      "source": "builtin",
      "dependencies": {
        "com.unity.modules.audio": "1.0.0",
        "com.unity.modules.ui": "1.0.0",
        "com.unity.modules.unitywebrequest": "1.0.0"
      }
    },
    "com.unity.modules.vr": {
      "version": "1.0.0",
      "depth": 0,
      "source": "builtin",
      "dependencies": {
        "com.unity.modules.jsonserialize": "1.0.0",
        "com.unity.modules.physics": "1.0.0",
        "com.unity.modules.xr": "1.0.0"
      }
    },
    "com.unity.modules.wind": {
      "version": "1.0.0",
      "depth": 0,
      "source": "builtin",
      "dependencies": {}
    },
    "com.unity.modules.xr": {
      "version": "1.0.0",
      "depth": 0,
      "source": "builtin",
      "dependencies": {
        "com.unity.modules.physics": "1.0.0",
        "com.unity.modules.jsonserialize": "1.0.0",
        "com.unity.modules.subsystems": "1.0.0"
      }
    }
  }
}<|MERGE_RESOLUTION|>--- conflicted
+++ resolved
@@ -137,11 +137,7 @@
         "com.unity.modules.animation": "1.0.0",
         "com.unity.nuget.mono-cecil": "1.10.1-preview.1"
       },
-<<<<<<< HEAD
-      "hash": "376ed36b3f80a6a00242cb08d5163c01032a4b35"
-=======
       "hash": "be0ca068be30f6bf2a7f9aad515c2541331068f8"
->>>>>>> 63ecd92e
     },
     "com.unity.multiplayer.samples.coop": {
       "version": "file:com.unity.multiplayer.samples.coop",
