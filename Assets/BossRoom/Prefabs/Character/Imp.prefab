%YAML 1.1
%TAG !u! tag:unity3d.com,2011:
--- !u!1001 &1127359556114831008
PrefabInstance:
  m_ObjectHideFlags: 0
  serializedVersion: 2
  m_Modification:
    m_TransformParent: {fileID: 3713729372785093434}
    m_Modifications:
    - target: {fileID: 6170428688339538316, guid: 1ffde884792e9a44a9fbe049ebb79c9f, type: 3}
      propertyPath: m_RootOrder
      value: 0
      objectReference: {fileID: 0}
    - target: {fileID: 6170428688339538316, guid: 1ffde884792e9a44a9fbe049ebb79c9f, type: 3}
      propertyPath: m_LocalPosition.x
      value: 0
      objectReference: {fileID: 0}
    - target: {fileID: 6170428688339538316, guid: 1ffde884792e9a44a9fbe049ebb79c9f, type: 3}
      propertyPath: m_LocalPosition.y
      value: 0
      objectReference: {fileID: 0}
    - target: {fileID: 6170428688339538316, guid: 1ffde884792e9a44a9fbe049ebb79c9f, type: 3}
      propertyPath: m_LocalPosition.z
      value: 0
      objectReference: {fileID: 0}
    - target: {fileID: 6170428688339538316, guid: 1ffde884792e9a44a9fbe049ebb79c9f, type: 3}
      propertyPath: m_LocalRotation.w
      value: 1
      objectReference: {fileID: 0}
    - target: {fileID: 6170428688339538316, guid: 1ffde884792e9a44a9fbe049ebb79c9f, type: 3}
      propertyPath: m_LocalRotation.x
      value: 0
      objectReference: {fileID: 0}
    - target: {fileID: 6170428688339538316, guid: 1ffde884792e9a44a9fbe049ebb79c9f, type: 3}
      propertyPath: m_LocalRotation.y
      value: 0
      objectReference: {fileID: 0}
    - target: {fileID: 6170428688339538316, guid: 1ffde884792e9a44a9fbe049ebb79c9f, type: 3}
      propertyPath: m_LocalRotation.z
      value: 0
      objectReference: {fileID: 0}
    - target: {fileID: 6170428688339538316, guid: 1ffde884792e9a44a9fbe049ebb79c9f, type: 3}
      propertyPath: m_LocalEulerAnglesHint.x
      value: 0
      objectReference: {fileID: 0}
    - target: {fileID: 6170428688339538316, guid: 1ffde884792e9a44a9fbe049ebb79c9f, type: 3}
      propertyPath: m_LocalEulerAnglesHint.y
      value: 0
      objectReference: {fileID: 0}
    - target: {fileID: 6170428688339538316, guid: 1ffde884792e9a44a9fbe049ebb79c9f, type: 3}
      propertyPath: m_LocalEulerAnglesHint.z
      value: 0
      objectReference: {fileID: 0}
    - target: {fileID: 6839301660383890230, guid: 1ffde884792e9a44a9fbe049ebb79c9f, type: 3}
      propertyPath: m_Name
      value: ImpGraphics
      objectReference: {fileID: 0}
    m_RemovedComponents: []
  m_SourcePrefab: {fileID: 100100000, guid: 1ffde884792e9a44a9fbe049ebb79c9f, type: 3}
--- !u!1001 &2173896227866280545
PrefabInstance:
  m_ObjectHideFlags: 0
<<<<<<< HEAD
  serializedVersion: 2
  m_Modification:
    m_TransformParent: {fileID: 0}
    m_Modifications:
    - target: {fileID: 3288448142974003537, guid: 64cfd098f62285f42918875fef849e88, type: 3}
      propertyPath: m_Name
      value: Imp
      objectReference: {fileID: 0}
    - target: {fileID: 3288448142974003546, guid: 64cfd098f62285f42918875fef849e88, type: 3}
      propertyPath: PrefabHash
      value: 15588270132579523469
      objectReference: {fileID: 0}
    - target: {fileID: 3288448142974003546, guid: 64cfd098f62285f42918875fef849e88, type: 3}
      propertyPath: PrefabHashGenerator
      value: Imp
      objectReference: {fileID: 0}
    - target: {fileID: 3288448142974003547, guid: 64cfd098f62285f42918875fef849e88, type: 3}
      propertyPath: m_RootOrder
      value: 0
      objectReference: {fileID: 0}
    - target: {fileID: 3288448142974003547, guid: 64cfd098f62285f42918875fef849e88, type: 3}
      propertyPath: m_LocalPosition.x
      value: 0
      objectReference: {fileID: 0}
    - target: {fileID: 3288448142974003547, guid: 64cfd098f62285f42918875fef849e88, type: 3}
      propertyPath: m_LocalPosition.y
      value: 0
      objectReference: {fileID: 0}
    - target: {fileID: 3288448142974003547, guid: 64cfd098f62285f42918875fef849e88, type: 3}
      propertyPath: m_LocalPosition.z
      value: 0
      objectReference: {fileID: 0}
    - target: {fileID: 3288448142974003547, guid: 64cfd098f62285f42918875fef849e88, type: 3}
      propertyPath: m_LocalRotation.w
      value: 1
      objectReference: {fileID: 0}
    - target: {fileID: 3288448142974003547, guid: 64cfd098f62285f42918875fef849e88, type: 3}
      propertyPath: m_LocalRotation.x
      value: 0
      objectReference: {fileID: 0}
    - target: {fileID: 3288448142974003547, guid: 64cfd098f62285f42918875fef849e88, type: 3}
      propertyPath: m_LocalRotation.y
      value: 0
      objectReference: {fileID: 0}
    - target: {fileID: 3288448142974003547, guid: 64cfd098f62285f42918875fef849e88, type: 3}
      propertyPath: m_LocalRotation.z
      value: 0
      objectReference: {fileID: 0}
    - target: {fileID: 3288448142974003547, guid: 64cfd098f62285f42918875fef849e88, type: 3}
      propertyPath: m_LocalEulerAnglesHint.x
      value: 0
      objectReference: {fileID: 0}
    - target: {fileID: 3288448142974003547, guid: 64cfd098f62285f42918875fef849e88, type: 3}
      propertyPath: m_LocalEulerAnglesHint.y
      value: 0
      objectReference: {fileID: 0}
    - target: {fileID: 3288448142974003547, guid: 64cfd098f62285f42918875fef849e88, type: 3}
      propertyPath: m_LocalEulerAnglesHint.z
      value: 0
      objectReference: {fileID: 0}
    - target: {fileID: 8273023854864590149, guid: 64cfd098f62285f42918875fef849e88, type: 3}
      propertyPath: m_Height
      value: 1.6
      objectReference: {fileID: 0}
    - target: {fileID: 8273023854864590149, guid: 64cfd098f62285f42918875fef849e88, type: 3}
      propertyPath: m_Radius
      value: 0.75
      objectReference: {fileID: 0}
    - target: {fileID: 8273023854864590149, guid: 64cfd098f62285f42918875fef849e88, type: 3}
      propertyPath: m_Center.y
      value: 0.8
      objectReference: {fileID: 0}
    m_RemovedComponents: []
  m_SourcePrefab: {fileID: 100100000, guid: 64cfd098f62285f42918875fef849e88, type: 3}
--- !u!4 &3713729372785093434 stripped
Transform:
  m_CorrespondingSourceObject: {fileID: 3288448142974003547, guid: 64cfd098f62285f42918875fef849e88, type: 3}
  m_PrefabInstance: {fileID: 2173896227866280545}
  m_PrefabAsset: {fileID: 0}
=======
  m_CorrespondingSourceObject: {fileID: 0}
  m_PrefabInstance: {fileID: 0}
  m_PrefabAsset: {fileID: 0}
  serializedVersion: 6
  m_Component:
  - component: {fileID: 4413003918270438739}
  m_Layer: 6
  m_Name: Bone_Cloak_End
  m_TagString: Untagged
  m_Icon: {fileID: 0}
  m_NavMeshLayer: 0
  m_StaticEditorFlags: 0
  m_IsActive: 1
--- !u!4 &4413003918270438739
Transform:
  m_ObjectHideFlags: 0
  m_CorrespondingSourceObject: {fileID: 0}
  m_PrefabInstance: {fileID: 0}
  m_PrefabAsset: {fileID: 0}
  m_GameObject: {fileID: 5072378273490795345}
  m_LocalRotation: {x: 6.904143e-17, y: -1.3528822e-17, z: -0.16111998, w: 0.98693484}
  m_LocalPosition: {x: -35.089172, y: 0, z: 0.00000047683716}
  m_LocalScale: {x: 1, y: 1, z: 1}
  m_Children: []
  m_Father: {fileID: 8177984667493053725}
  m_RootOrder: 0
  m_LocalEulerAnglesHint: {x: 0, y: 0, z: 0}
--- !u!1 &5486201909205077198
GameObject:
  m_ObjectHideFlags: 0
  m_CorrespondingSourceObject: {fileID: 0}
  m_PrefabInstance: {fileID: 0}
  m_PrefabAsset: {fileID: 0}
  serializedVersion: 6
  m_Component:
  - component: {fileID: 7129742781706324291}
  m_Layer: 6
  m_Name: Bone_RightFoot
  m_TagString: Untagged
  m_Icon: {fileID: 0}
  m_NavMeshLayer: 0
  m_StaticEditorFlags: 0
  m_IsActive: 1
--- !u!4 &7129742781706324291
Transform:
  m_ObjectHideFlags: 0
  m_CorrespondingSourceObject: {fileID: 0}
  m_PrefabInstance: {fileID: 0}
  m_PrefabAsset: {fileID: 0}
  m_GameObject: {fileID: 5486201909205077198}
  m_LocalRotation: {x: 0.61722213, y: 0.32762, z: -0.33912268, w: 0.6298395}
  m_LocalPosition: {x: -16.0161, y: 0.0000019073486, z: -1.1773357}
  m_LocalScale: {x: 1, y: 1, z: 1}
  m_Children:
  - {fileID: 8684353072610562168}
  m_Father: {fileID: 387166686868829251}
  m_RootOrder: 0
  m_LocalEulerAnglesHint: {x: 0, y: 0, z: 0}
--- !u!1 &5724120770187545441
GameObject:
  m_ObjectHideFlags: 0
  m_CorrespondingSourceObject: {fileID: 0}
  m_PrefabInstance: {fileID: 0}
  m_PrefabAsset: {fileID: 0}
  serializedVersion: 6
  m_Component:
  - component: {fileID: 7359496954339324297}
  - component: {fileID: 8155754678973805772}
  - component: {fileID: 1607615286743693918}
  m_Layer: 6
  m_Name: Imp_Ears
  m_TagString: Untagged
  m_Icon: {fileID: 0}
  m_NavMeshLayer: 0
  m_StaticEditorFlags: 0
  m_IsActive: 1
--- !u!4 &7359496954339324297
Transform:
  m_ObjectHideFlags: 0
  m_CorrespondingSourceObject: {fileID: 0}
  m_PrefabInstance: {fileID: 0}
  m_PrefabAsset: {fileID: 0}
  m_GameObject: {fileID: 5724120770187545441}
  m_LocalRotation: {x: 0, y: -0, z: -0, w: 1}
  m_LocalPosition: {x: 0.6905322, y: 166.76614, z: -5.076407}
  m_LocalScale: {x: 100, y: 100.000015, z: 100.00002}
  m_Children: []
  m_Father: {fileID: 6134545116766567854}
  m_RootOrder: 0
  m_LocalEulerAnglesHint: {x: 0, y: 0, z: 0}
--- !u!33 &8155754678973805772
MeshFilter:
  m_ObjectHideFlags: 0
  m_CorrespondingSourceObject: {fileID: 0}
  m_PrefabInstance: {fileID: 0}
  m_PrefabAsset: {fileID: 0}
  m_GameObject: {fileID: 5724120770187545441}
  m_Mesh: {fileID: -2251991502935643192, guid: 2115c4661f55eff45a5a0f91fc0a12f0, type: 3}
--- !u!23 &1607615286743693918
MeshRenderer:
  m_ObjectHideFlags: 0
  m_CorrespondingSourceObject: {fileID: 0}
  m_PrefabInstance: {fileID: 0}
  m_PrefabAsset: {fileID: 0}
  m_GameObject: {fileID: 5724120770187545441}
  m_Enabled: 1
  m_CastShadows: 1
  m_ReceiveShadows: 1
  m_DynamicOccludee: 1
  m_MotionVectors: 1
  m_LightProbeUsage: 1
  m_ReflectionProbeUsage: 1
  m_RayTracingMode: 2
  m_RayTraceProcedural: 0
  m_RenderingLayerMask: 1
  m_RendererPriority: 0
  m_Materials:
  - {fileID: 2100000, guid: a45d29b968f5fdb4ba2ecc2663c4b196, type: 2}
  m_StaticBatchInfo:
    firstSubMesh: 0
    subMeshCount: 0
  m_StaticBatchRoot: {fileID: 0}
  m_ProbeAnchor: {fileID: 0}
  m_LightProbeVolumeOverride: {fileID: 0}
  m_ScaleInLightmap: 1
  m_ReceiveGI: 1
  m_PreserveUVs: 0
  m_IgnoreNormalsForChartDetection: 0
  m_ImportantGI: 0
  m_StitchLightmapSeams: 1
  m_SelectedEditorRenderState: 3
  m_MinimumChartSize: 4
  m_AutoUVMaxDistance: 0.5
  m_AutoUVMaxAngle: 89
  m_LightmapParameters: {fileID: 0}
  m_SortingLayerID: 0
  m_SortingLayer: 0
  m_SortingOrder: 0
  m_AdditionalVertexStreams: {fileID: 0}
--- !u!1 &6222219035656846348
GameObject:
  m_ObjectHideFlags: 0
  m_CorrespondingSourceObject: {fileID: 0}
  m_PrefabInstance: {fileID: 0}
  m_PrefabAsset: {fileID: 0}
  serializedVersion: 6
  m_Component:
  - component: {fileID: 6837862408370203412}
  m_Layer: 6
  m_Name: Bone_Hips
  m_TagString: Untagged
  m_Icon: {fileID: 0}
  m_NavMeshLayer: 0
  m_StaticEditorFlags: 0
  m_IsActive: 1
--- !u!4 &6837862408370203412
Transform:
  m_ObjectHideFlags: 0
  m_CorrespondingSourceObject: {fileID: 0}
  m_PrefabInstance: {fileID: 0}
  m_PrefabAsset: {fileID: 0}
  m_GameObject: {fileID: 6222219035656846348}
  m_LocalRotation: {x: 0.00000013168611, y: 0.1482771, z: -0.000000019744292, w: 0.98894584}
  m_LocalPosition: {x: 0.0038480463, y: 0.43870667, z: 0.066061}
  m_LocalScale: {x: 0.01, y: 0.01, z: 0.01}
  m_Children:
  - {fileID: 4422962827627828703}
  - {fileID: 2001965698829459593}
  - {fileID: 8551348540509050395}
  m_Father: {fileID: 6170428688339538316}
  m_RootOrder: 0
  m_LocalEulerAnglesHint: {x: 0, y: 0, z: 0}
--- !u!1 &6368638567633865268
GameObject:
  m_ObjectHideFlags: 0
  m_CorrespondingSourceObject: {fileID: 0}
  m_PrefabInstance: {fileID: 0}
  m_PrefabAsset: {fileID: 0}
  serializedVersion: 6
  m_Component:
  - component: {fileID: 8717206045706578289}
  m_Layer: 6
  m_Name: Bone_RightArm
  m_TagString: Untagged
  m_Icon: {fileID: 0}
  m_NavMeshLayer: 0
  m_StaticEditorFlags: 0
  m_IsActive: 1
--- !u!4 &8717206045706578289
Transform:
  m_ObjectHideFlags: 0
  m_CorrespondingSourceObject: {fileID: 0}
  m_PrefabInstance: {fileID: 0}
  m_PrefabAsset: {fileID: 0}
  m_GameObject: {fileID: 6368638567633865268}
  m_LocalRotation: {x: -0.593296, y: 0.8010713, z: 0.042006996, w: 0.06723135}
  m_LocalPosition: {x: -33.391773, y: 17.659914, z: -0.0063667297}
  m_LocalScale: {x: 1, y: 1, z: 1}
  m_Children:
  - {fileID: 8511492629470957382}
  m_Father: {fileID: 8551348540509050395}
  m_RootOrder: 3
  m_LocalEulerAnglesHint: {x: 0, y: 0, z: 0}
--- !u!1 &6601419689214245050
GameObject:
  m_ObjectHideFlags: 0
  m_CorrespondingSourceObject: {fileID: 0}
  m_PrefabInstance: {fileID: 0}
  m_PrefabAsset: {fileID: 0}
  serializedVersion: 6
  m_Component:
  - component: {fileID: 387166686868829251}
  m_Layer: 6
  m_Name: Bone_RightLeg
  m_TagString: Untagged
  m_Icon: {fileID: 0}
  m_NavMeshLayer: 0
  m_StaticEditorFlags: 0
  m_IsActive: 1
--- !u!4 &387166686868829251
Transform:
  m_ObjectHideFlags: 0
  m_CorrespondingSourceObject: {fileID: 0}
  m_PrefabInstance: {fileID: 0}
  m_PrefabAsset: {fileID: 0}
  m_GameObject: {fileID: 6601419689214245050}
  m_LocalRotation: {x: 0.00000021223323, y: -0.35341802, z: 0.0000005617622, w: 0.9354655}
  m_LocalPosition: {x: -12.253796, y: 0.0000038146973, z: 1.1773329}
  m_LocalScale: {x: 1, y: 1, z: 1}
  m_Children:
  - {fileID: 7129742781706324291}
  m_Father: {fileID: 2001965698829459593}
  m_RootOrder: 0
  m_LocalEulerAnglesHint: {x: 0, y: 0, z: 0}
--- !u!1 &6835698931474275143
GameObject:
  m_ObjectHideFlags: 0
  m_CorrespondingSourceObject: {fileID: 0}
  m_PrefabInstance: {fileID: 0}
  m_PrefabAsset: {fileID: 0}
  serializedVersion: 6
  m_Component:
  - component: {fileID: 8511492629470957382}
  m_Layer: 6
  m_Name: Bone_RightForeArm
  m_TagString: Untagged
  m_Icon: {fileID: 0}
  m_NavMeshLayer: 0
  m_StaticEditorFlags: 0
  m_IsActive: 1
--- !u!4 &8511492629470957382
Transform:
  m_ObjectHideFlags: 0
  m_CorrespondingSourceObject: {fileID: 0}
  m_PrefabInstance: {fileID: 0}
  m_PrefabAsset: {fileID: 0}
  m_GameObject: {fileID: 6835698931474275143}
  m_LocalRotation: {x: 0.36270392, y: -0.14473882, z: 0.052658487, w: 0.9190885}
  m_LocalPosition: {x: -40, y: 0.0000029827952, z: 2.680919}
  m_LocalScale: {x: 1, y: 1, z: 1}
  m_Children:
  - {fileID: 7104403373540100095}
  m_Father: {fileID: 8717206045706578289}
  m_RootOrder: 0
  m_LocalEulerAnglesHint: {x: 0, y: 0, z: 0}
--- !u!1 &6839301660383890230
GameObject:
  m_ObjectHideFlags: 0
  m_CorrespondingSourceObject: {fileID: 0}
  m_PrefabInstance: {fileID: 0}
  m_PrefabAsset: {fileID: 0}
  serializedVersion: 6
  m_Component:
  - component: {fileID: 6170428688339538316}
  - component: {fileID: 234724737205816310}
  - component: {fileID: 1733253400119509356}
  - component: {fileID: 2663813019036984750}
  m_Layer: 6
  m_Name: Imp
  m_TagString: Untagged
  m_Icon: {fileID: 0}
  m_NavMeshLayer: 0
  m_StaticEditorFlags: 0
  m_IsActive: 1
--- !u!4 &6170428688339538316
Transform:
  m_ObjectHideFlags: 0
  m_CorrespondingSourceObject: {fileID: 0}
  m_PrefabInstance: {fileID: 0}
  m_PrefabAsset: {fileID: 0}
  m_GameObject: {fileID: 6839301660383890230}
  m_LocalRotation: {x: 0, y: 0, z: 0, w: 1}
  m_LocalPosition: {x: 0, y: 0, z: 0}
  m_LocalScale: {x: 0.6, y: 0.6, z: 0.6}
  m_Children:
  - {fileID: 6837862408370203412}
  - {fileID: 44282646650860726}
  m_Father: {fileID: 0}
  m_RootOrder: 0
  m_LocalEulerAnglesHint: {x: 0, y: 0, z: 0}
--- !u!95 &234724737205816310
Animator:
  serializedVersion: 3
  m_ObjectHideFlags: 0
  m_CorrespondingSourceObject: {fileID: 0}
  m_PrefabInstance: {fileID: 0}
  m_PrefabAsset: {fileID: 0}
  m_GameObject: {fileID: 6839301660383890230}
  m_Enabled: 1
  m_Avatar: {fileID: 9000000, guid: 2115c4661f55eff45a5a0f91fc0a12f0, type: 3}
  m_Controller: {fileID: 9100000, guid: 81ba9d484ee6d174a8aeb3af411babc4, type: 2}
  m_CullingMode: 1
  m_UpdateMode: 0
  m_ApplyRootMotion: 0
  m_LinearVelocityBlending: 0
  m_WarningMessage: 
  m_HasTransformHierarchy: 1
  m_AllowConstantClipSamplingOptimization: 1
  m_KeepAnimatorControllerStateOnDisable: 0
--- !u!114 &1733253400119509356
MonoBehaviour:
  m_ObjectHideFlags: 0
  m_CorrespondingSourceObject: {fileID: 0}
  m_PrefabInstance: {fileID: 0}
  m_PrefabAsset: {fileID: 0}
  m_GameObject: {fileID: 6839301660383890230}
  m_Enabled: 1
  m_EditorHideFlags: 0
  m_Script: {fileID: 11500000, guid: edb78c1621dad5149bb47b96120d3fbf, type: 3}
  m_Name: 
  m_EditorClassIdentifier: 
  HitPoints:
    InternalValue: 0
  Mana:
    InternalValue: 0
--- !u!114 &2663813019036984750
MonoBehaviour:
  m_ObjectHideFlags: 0
  m_CorrespondingSourceObject: {fileID: 0}
  m_PrefabInstance: {fileID: 0}
  m_PrefabAsset: {fileID: 0}
  m_GameObject: {fileID: 6839301660383890230}
  m_Enabled: 1
  m_EditorHideFlags: 0
  m_Script: {fileID: 11500000, guid: 9520a47fc61d5ab4ca99cdac2d574909, type: 3}
  m_Name: 
  m_EditorClassIdentifier: 
  m_ClientVisualsAnimator: {fileID: 0}
  MinZoomDistance: 3
  MaxZoomDistance: 30
  ZoomSpeed: 3
--- !u!1 &7108127146651356877
GameObject:
  m_ObjectHideFlags: 0
  m_CorrespondingSourceObject: {fileID: 0}
  m_PrefabInstance: {fileID: 0}
  m_PrefabAsset: {fileID: 0}
  serializedVersion: 6
  m_Component:
  - component: {fileID: 7104403373540100095}
  m_Layer: 6
  m_Name: Bone_RightHand
  m_TagString: Untagged
  m_Icon: {fileID: 0}
  m_NavMeshLayer: 0
  m_StaticEditorFlags: 0
  m_IsActive: 1
--- !u!4 &7104403373540100095
Transform:
  m_ObjectHideFlags: 0
  m_CorrespondingSourceObject: {fileID: 0}
  m_PrefabInstance: {fileID: 0}
  m_PrefabAsset: {fileID: 0}
  m_GameObject: {fileID: 7108127146651356877}
  m_LocalRotation: {x: -0.4409941, y: 0.81779784, z: 0.35079184, w: 0.11694485}
  m_LocalPosition: {x: -35.000004, y: -0.00000046211304, z: -2.6809113}
  m_LocalScale: {x: 1, y: 1, z: 1}
  m_Children:
  - {fileID: 4860374452856081472}
  - {fileID: 8982338388315202330}
  m_Father: {fileID: 8511492629470957382}
  m_RootOrder: 0
  m_LocalEulerAnglesHint: {x: 0, y: 0, z: 0}
--- !u!1 &7144171279034270638
GameObject:
  m_ObjectHideFlags: 0
  m_CorrespondingSourceObject: {fileID: 0}
  m_PrefabInstance: {fileID: 0}
  m_PrefabAsset: {fileID: 0}
  serializedVersion: 6
  m_Component:
  - component: {fileID: 2001965698829459593}
  m_Layer: 6
  m_Name: Bone_RightUpLeg
  m_TagString: Untagged
  m_Icon: {fileID: 0}
  m_NavMeshLayer: 0
  m_StaticEditorFlags: 0
  m_IsActive: 1
--- !u!4 &2001965698829459593
Transform:
  m_ObjectHideFlags: 0
  m_CorrespondingSourceObject: {fileID: 0}
  m_PrefabInstance: {fileID: 0}
  m_PrefabAsset: {fileID: 0}
  m_GameObject: {fileID: 7144171279034270638}
  m_LocalRotation: {x: 0.04586267, y: -0.012096207, z: 0.84320426, w: 0.53549683}
  m_LocalPosition: {x: 12.125003, y: -6.2700005, z: 0}
  m_LocalScale: {x: 1, y: 1, z: 1}
  m_Children:
  - {fileID: 387166686868829251}
  m_Father: {fileID: 6837862408370203412}
  m_RootOrder: 1
  m_LocalEulerAnglesHint: {x: 0, y: 0, z: 0}
--- !u!1 &7826629151241597408
GameObject:
  m_ObjectHideFlags: 0
  m_CorrespondingSourceObject: {fileID: 0}
  m_PrefabInstance: {fileID: 0}
  m_PrefabAsset: {fileID: 0}
  serializedVersion: 6
  m_Component:
  - component: {fileID: 1789394808231057364}
  m_Layer: 6
  m_Name: Bone_LeftLeg
  m_TagString: Untagged
  m_Icon: {fileID: 0}
  m_NavMeshLayer: 0
  m_StaticEditorFlags: 0
  m_IsActive: 1
--- !u!4 &1789394808231057364
Transform:
  m_ObjectHideFlags: 0
  m_CorrespondingSourceObject: {fileID: 0}
  m_PrefabInstance: {fileID: 0}
  m_PrefabAsset: {fileID: 0}
  m_GameObject: {fileID: 7826629151241597408}
  m_LocalRotation: {x: 0.0000003610074, y: -0.4191851, z: 0.0000006824471, w: 0.9079008}
  m_LocalPosition: {x: -12.253838, y: 0.0000038146973, z: 1.1773357}
  m_LocalScale: {x: 1, y: 1, z: 1}
  m_Children:
  - {fileID: 205826278622461559}
  m_Father: {fileID: 4422962827627828703}
  m_RootOrder: 0
  m_LocalEulerAnglesHint: {x: 0, y: 0, z: 0}
--- !u!1 &8060606548627479175
GameObject:
  m_ObjectHideFlags: 0
  m_CorrespondingSourceObject: {fileID: 0}
  m_PrefabInstance: {fileID: 0}
  m_PrefabAsset: {fileID: 0}
  serializedVersion: 6
  m_Component:
  - component: {fileID: 8177984667493053725}
  m_Layer: 6
  m_Name: Bone_Cloak_Mid
  m_TagString: Untagged
  m_Icon: {fileID: 0}
  m_NavMeshLayer: 0
  m_StaticEditorFlags: 0
  m_IsActive: 1
--- !u!4 &8177984667493053725
Transform:
  m_ObjectHideFlags: 0
  m_CorrespondingSourceObject: {fileID: 0}
  m_PrefabInstance: {fileID: 0}
  m_PrefabAsset: {fileID: 0}
  m_GameObject: {fileID: 8060606548627479175}
  m_LocalRotation: {x: 0, y: 0, z: 0.36190408, w: 0.9322154}
  m_LocalPosition: {x: -22.42229, y: 0, z: 0.0000019073486}
  m_LocalScale: {x: 1, y: 1, z: 1}
  m_Children:
  - {fileID: 4413003918270438739}
  m_Father: {fileID: 2724091267328437411}
  m_RootOrder: 0
  m_LocalEulerAnglesHint: {x: 0, y: 0, z: 0}
--- !u!1 &8078403042024613293
GameObject:
  m_ObjectHideFlags: 0
  m_CorrespondingSourceObject: {fileID: 0}
  m_PrefabInstance: {fileID: 0}
  m_PrefabAsset: {fileID: 0}
  serializedVersion: 6
  m_Component:
  - component: {fileID: 2719941738589329814}
  - component: {fileID: 2689610267705311709}
  - component: {fileID: 335360404633197329}
  m_Layer: 6
  m_Name: Imp_Head
  m_TagString: Untagged
  m_Icon: {fileID: 0}
  m_NavMeshLayer: 0
  m_StaticEditorFlags: 0
  m_IsActive: 1
--- !u!4 &2719941738589329814
Transform:
  m_ObjectHideFlags: 0
  m_CorrespondingSourceObject: {fileID: 0}
  m_PrefabInstance: {fileID: 0}
  m_PrefabAsset: {fileID: 0}
  m_GameObject: {fileID: 8078403042024613293}
  m_LocalRotation: {x: 0, y: -0, z: -0, w: 1}
  m_LocalPosition: {x: -0.93279505, y: -100.793465, z: 30.664068}
  m_LocalScale: {x: 100, y: 100.000015, z: 100.00002}
  m_Children: []
  m_Father: {fileID: 6134545116766567854}
  m_RootOrder: 2
  m_LocalEulerAnglesHint: {x: 0, y: 0, z: 0}
--- !u!33 &2689610267705311709
MeshFilter:
  m_ObjectHideFlags: 0
  m_CorrespondingSourceObject: {fileID: 0}
  m_PrefabInstance: {fileID: 0}
  m_PrefabAsset: {fileID: 0}
  m_GameObject: {fileID: 8078403042024613293}
  m_Mesh: {fileID: -2184028562430893735, guid: 2115c4661f55eff45a5a0f91fc0a12f0, type: 3}
--- !u!23 &335360404633197329
MeshRenderer:
  m_ObjectHideFlags: 0
  m_CorrespondingSourceObject: {fileID: 0}
  m_PrefabInstance: {fileID: 0}
  m_PrefabAsset: {fileID: 0}
  m_GameObject: {fileID: 8078403042024613293}
  m_Enabled: 1
  m_CastShadows: 1
  m_ReceiveShadows: 1
  m_DynamicOccludee: 1
  m_MotionVectors: 1
  m_LightProbeUsage: 1
  m_ReflectionProbeUsage: 1
  m_RayTracingMode: 2
  m_RayTraceProcedural: 0
  m_RenderingLayerMask: 1
  m_RendererPriority: 0
  m_Materials:
  - {fileID: 2100000, guid: a45d29b968f5fdb4ba2ecc2663c4b196, type: 2}
  m_StaticBatchInfo:
    firstSubMesh: 0
    subMeshCount: 0
  m_StaticBatchRoot: {fileID: 0}
  m_ProbeAnchor: {fileID: 0}
  m_LightProbeVolumeOverride: {fileID: 0}
  m_ScaleInLightmap: 1
  m_ReceiveGI: 1
  m_PreserveUVs: 0
  m_IgnoreNormalsForChartDetection: 0
  m_ImportantGI: 0
  m_StitchLightmapSeams: 1
  m_SelectedEditorRenderState: 3
  m_MinimumChartSize: 4
  m_AutoUVMaxDistance: 0.5
  m_AutoUVMaxAngle: 89
  m_LightmapParameters: {fileID: 0}
  m_SortingLayerID: 0
  m_SortingLayer: 0
  m_SortingOrder: 0
  m_AdditionalVertexStreams: {fileID: 0}
--- !u!1 &8085303078217024342
GameObject:
  m_ObjectHideFlags: 0
  m_CorrespondingSourceObject: {fileID: 0}
  m_PrefabInstance: {fileID: 0}
  m_PrefabAsset: {fileID: 0}
  serializedVersion: 6
  m_Component:
  - component: {fileID: 4860374452856081472}
  - component: {fileID: 4122099705824256032}
  - component: {fileID: 6991809905589489429}
  m_Layer: 6
  m_Name: Imp_Glove_Rt
  m_TagString: Untagged
  m_Icon: {fileID: 0}
  m_NavMeshLayer: 0
  m_StaticEditorFlags: 0
  m_IsActive: 1
--- !u!4 &4860374452856081472
Transform:
  m_ObjectHideFlags: 0
  m_CorrespondingSourceObject: {fileID: 0}
  m_PrefabInstance: {fileID: 0}
  m_PrefabAsset: {fileID: 0}
  m_GameObject: {fileID: 8085303078217024342}
  m_LocalRotation: {x: -0.00000006657903, y: 4.432767e-15, z: -0.00000006657903, w: 1}
  m_LocalPosition: {x: 12.890858, y: -0.5622444, z: -2.3859558}
  m_LocalScale: {x: 99.999985, y: 99.99999, z: 99.99997}
  m_Children: []
  m_Father: {fileID: 7104403373540100095}
  m_RootOrder: 0
  m_LocalEulerAnglesHint: {x: 0, y: 0, z: 0}
--- !u!33 &4122099705824256032
MeshFilter:
  m_ObjectHideFlags: 0
  m_CorrespondingSourceObject: {fileID: 0}
  m_PrefabInstance: {fileID: 0}
  m_PrefabAsset: {fileID: 0}
  m_GameObject: {fileID: 8085303078217024342}
  m_Mesh: {fileID: -1499204892781255021, guid: 2115c4661f55eff45a5a0f91fc0a12f0, type: 3}
--- !u!23 &6991809905589489429
MeshRenderer:
  m_ObjectHideFlags: 0
  m_CorrespondingSourceObject: {fileID: 0}
  m_PrefabInstance: {fileID: 0}
  m_PrefabAsset: {fileID: 0}
  m_GameObject: {fileID: 8085303078217024342}
  m_Enabled: 1
  m_CastShadows: 1
  m_ReceiveShadows: 1
  m_DynamicOccludee: 1
  m_MotionVectors: 1
  m_LightProbeUsage: 1
  m_ReflectionProbeUsage: 1
  m_RayTracingMode: 2
  m_RayTraceProcedural: 0
  m_RenderingLayerMask: 1
  m_RendererPriority: 0
  m_Materials:
  - {fileID: 2100000, guid: a45d29b968f5fdb4ba2ecc2663c4b196, type: 2}
  m_StaticBatchInfo:
    firstSubMesh: 0
    subMeshCount: 0
  m_StaticBatchRoot: {fileID: 0}
  m_ProbeAnchor: {fileID: 0}
  m_LightProbeVolumeOverride: {fileID: 0}
  m_ScaleInLightmap: 1
  m_ReceiveGI: 1
  m_PreserveUVs: 0
  m_IgnoreNormalsForChartDetection: 0
  m_ImportantGI: 0
  m_StitchLightmapSeams: 1
  m_SelectedEditorRenderState: 3
  m_MinimumChartSize: 4
  m_AutoUVMaxDistance: 0.5
  m_AutoUVMaxAngle: 89
  m_LightmapParameters: {fileID: 0}
  m_SortingLayerID: 0
  m_SortingLayer: 0
  m_SortingOrder: 0
  m_AdditionalVertexStreams: {fileID: 0}
--- !u!1 &8397462235754238418
GameObject:
  m_ObjectHideFlags: 0
  m_CorrespondingSourceObject: {fileID: 0}
  m_PrefabInstance: {fileID: 0}
  m_PrefabAsset: {fileID: 0}
  serializedVersion: 6
  m_Component:
  - component: {fileID: 8982338388315202330}
  - component: {fileID: 8731501901720154717}
  - component: {fileID: 4907214515068745264}
  m_Layer: 6
  m_Name: Imp_WeaponR
  m_TagString: Untagged
  m_Icon: {fileID: 0}
  m_NavMeshLayer: 0
  m_StaticEditorFlags: 0
  m_IsActive: 1
--- !u!4 &8982338388315202330
Transform:
  m_ObjectHideFlags: 0
  m_CorrespondingSourceObject: {fileID: 0}
  m_PrefabInstance: {fileID: 0}
  m_PrefabAsset: {fileID: 0}
  m_GameObject: {fileID: 8397462235754238418}
  m_LocalRotation: {x: -0.27174827, y: 0.038688652, z: -0.0535553, w: 0.96009785}
  m_LocalPosition: {x: 37.481834, y: -14.9863205, z: 6.1115265}
  m_LocalScale: {x: 99.999985, y: 99.99999, z: 99.99997}
  m_Children: []
  m_Father: {fileID: 7104403373540100095}
  m_RootOrder: 1
  m_LocalEulerAnglesHint: {x: -31.176, y: 6.941, z: -8.324}
--- !u!33 &8731501901720154717
MeshFilter:
  m_ObjectHideFlags: 0
  m_CorrespondingSourceObject: {fileID: 0}
  m_PrefabInstance: {fileID: 0}
  m_PrefabAsset: {fileID: 0}
  m_GameObject: {fileID: 8397462235754238418}
  m_Mesh: {fileID: -3732999278558277534, guid: 2115c4661f55eff45a5a0f91fc0a12f0, type: 3}
--- !u!23 &4907214515068745264
MeshRenderer:
  m_ObjectHideFlags: 0
  m_CorrespondingSourceObject: {fileID: 0}
  m_PrefabInstance: {fileID: 0}
  m_PrefabAsset: {fileID: 0}
  m_GameObject: {fileID: 8397462235754238418}
  m_Enabled: 1
  m_CastShadows: 1
  m_ReceiveShadows: 1
  m_DynamicOccludee: 1
  m_MotionVectors: 1
  m_LightProbeUsage: 1
  m_ReflectionProbeUsage: 1
  m_RayTracingMode: 2
  m_RayTraceProcedural: 0
  m_RenderingLayerMask: 1
  m_RendererPriority: 0
  m_Materials:
  - {fileID: 2100000, guid: 96b9bdf113bb571429304e360eb36f7b, type: 2}
  m_StaticBatchInfo:
    firstSubMesh: 0
    subMeshCount: 0
  m_StaticBatchRoot: {fileID: 0}
  m_ProbeAnchor: {fileID: 0}
  m_LightProbeVolumeOverride: {fileID: 0}
  m_ScaleInLightmap: 1
  m_ReceiveGI: 1
  m_PreserveUVs: 0
  m_IgnoreNormalsForChartDetection: 0
  m_ImportantGI: 0
  m_StitchLightmapSeams: 1
  m_SelectedEditorRenderState: 3
  m_MinimumChartSize: 4
  m_AutoUVMaxDistance: 0.5
  m_AutoUVMaxAngle: 89
  m_LightmapParameters: {fileID: 0}
  m_SortingLayerID: 0
  m_SortingLayer: 0
  m_SortingOrder: 0
  m_AdditionalVertexStreams: {fileID: 0}
--- !u!1 &9080214680554043463
GameObject:
  m_ObjectHideFlags: 0
  m_CorrespondingSourceObject: {fileID: 0}
  m_PrefabInstance: {fileID: 0}
  m_PrefabAsset: {fileID: 0}
  serializedVersion: 6
  m_Component:
  - component: {fileID: 6134545116766567854}
  m_Layer: 6
  m_Name: Head_Parent_Imp
  m_TagString: Untagged
  m_Icon: {fileID: 0}
  m_NavMeshLayer: 0
  m_StaticEditorFlags: 0
  m_IsActive: 1
--- !u!4 &6134545116766567854
Transform:
  m_ObjectHideFlags: 0
  m_CorrespondingSourceObject: {fileID: 0}
  m_PrefabInstance: {fileID: 0}
  m_PrefabAsset: {fileID: 0}
  m_GameObject: {fileID: 9080214680554043463}
  m_LocalRotation: {x: -0.000013298391, y: 0, z: -0, w: 1}
  m_LocalPosition: {x: 0.00000023841858, y: -99.32224, z: 0.0026338696}
  m_LocalScale: {x: 1, y: 1, z: 1}
  m_Children:
  - {fileID: 7359496954339324297}
  - {fileID: 3392487587337284542}
  - {fileID: 2719941738589329814}
  - {fileID: 4387496127761770670}
  m_Father: {fileID: 1363468141647399746}
  m_RootOrder: 1
  m_LocalEulerAnglesHint: {x: 0, y: 0, z: 0}
>>>>>>> cd1dfb92
<|MERGE_RESOLUTION|>--- conflicted
+++ resolved
@@ -7,51 +7,63 @@
   m_Modification:
     m_TransformParent: {fileID: 3713729372785093434}
     m_Modifications:
-    - target: {fileID: 6170428688339538316, guid: 1ffde884792e9a44a9fbe049ebb79c9f, type: 3}
+    - target: {fileID: 6170428688339538316, guid: 1ffde884792e9a44a9fbe049ebb79c9f,
+        type: 3}
       propertyPath: m_RootOrder
       value: 0
       objectReference: {fileID: 0}
-    - target: {fileID: 6170428688339538316, guid: 1ffde884792e9a44a9fbe049ebb79c9f, type: 3}
+    - target: {fileID: 6170428688339538316, guid: 1ffde884792e9a44a9fbe049ebb79c9f,
+        type: 3}
       propertyPath: m_LocalPosition.x
       value: 0
       objectReference: {fileID: 0}
-    - target: {fileID: 6170428688339538316, guid: 1ffde884792e9a44a9fbe049ebb79c9f, type: 3}
+    - target: {fileID: 6170428688339538316, guid: 1ffde884792e9a44a9fbe049ebb79c9f,
+        type: 3}
       propertyPath: m_LocalPosition.y
       value: 0
       objectReference: {fileID: 0}
-    - target: {fileID: 6170428688339538316, guid: 1ffde884792e9a44a9fbe049ebb79c9f, type: 3}
+    - target: {fileID: 6170428688339538316, guid: 1ffde884792e9a44a9fbe049ebb79c9f,
+        type: 3}
       propertyPath: m_LocalPosition.z
       value: 0
       objectReference: {fileID: 0}
-    - target: {fileID: 6170428688339538316, guid: 1ffde884792e9a44a9fbe049ebb79c9f, type: 3}
+    - target: {fileID: 6170428688339538316, guid: 1ffde884792e9a44a9fbe049ebb79c9f,
+        type: 3}
       propertyPath: m_LocalRotation.w
       value: 1
       objectReference: {fileID: 0}
-    - target: {fileID: 6170428688339538316, guid: 1ffde884792e9a44a9fbe049ebb79c9f, type: 3}
+    - target: {fileID: 6170428688339538316, guid: 1ffde884792e9a44a9fbe049ebb79c9f,
+        type: 3}
       propertyPath: m_LocalRotation.x
       value: 0
       objectReference: {fileID: 0}
-    - target: {fileID: 6170428688339538316, guid: 1ffde884792e9a44a9fbe049ebb79c9f, type: 3}
+    - target: {fileID: 6170428688339538316, guid: 1ffde884792e9a44a9fbe049ebb79c9f,
+        type: 3}
       propertyPath: m_LocalRotation.y
       value: 0
       objectReference: {fileID: 0}
-    - target: {fileID: 6170428688339538316, guid: 1ffde884792e9a44a9fbe049ebb79c9f, type: 3}
+    - target: {fileID: 6170428688339538316, guid: 1ffde884792e9a44a9fbe049ebb79c9f,
+        type: 3}
       propertyPath: m_LocalRotation.z
       value: 0
       objectReference: {fileID: 0}
-    - target: {fileID: 6170428688339538316, guid: 1ffde884792e9a44a9fbe049ebb79c9f, type: 3}
+    - target: {fileID: 6170428688339538316, guid: 1ffde884792e9a44a9fbe049ebb79c9f,
+        type: 3}
       propertyPath: m_LocalEulerAnglesHint.x
       value: 0
       objectReference: {fileID: 0}
-    - target: {fileID: 6170428688339538316, guid: 1ffde884792e9a44a9fbe049ebb79c9f, type: 3}
+    - target: {fileID: 6170428688339538316, guid: 1ffde884792e9a44a9fbe049ebb79c9f,
+        type: 3}
       propertyPath: m_LocalEulerAnglesHint.y
       value: 0
       objectReference: {fileID: 0}
-    - target: {fileID: 6170428688339538316, guid: 1ffde884792e9a44a9fbe049ebb79c9f, type: 3}
+    - target: {fileID: 6170428688339538316, guid: 1ffde884792e9a44a9fbe049ebb79c9f,
+        type: 3}
       propertyPath: m_LocalEulerAnglesHint.z
       value: 0
       objectReference: {fileID: 0}
-    - target: {fileID: 6839301660383890230, guid: 1ffde884792e9a44a9fbe049ebb79c9f, type: 3}
+    - target: {fileID: 6839301660383890230, guid: 1ffde884792e9a44a9fbe049ebb79c9f,
+        type: 3}
       propertyPath: m_Name
       value: ImpGraphics
       objectReference: {fileID: 0}
@@ -60,76 +72,92 @@
 --- !u!1001 &2173896227866280545
 PrefabInstance:
   m_ObjectHideFlags: 0
-<<<<<<< HEAD
   serializedVersion: 2
   m_Modification:
     m_TransformParent: {fileID: 0}
     m_Modifications:
-    - target: {fileID: 3288448142974003537, guid: 64cfd098f62285f42918875fef849e88, type: 3}
+    - target: {fileID: 3288448142974003537, guid: 64cfd098f62285f42918875fef849e88,
+        type: 3}
       propertyPath: m_Name
       value: Imp
       objectReference: {fileID: 0}
-    - target: {fileID: 3288448142974003546, guid: 64cfd098f62285f42918875fef849e88, type: 3}
+    - target: {fileID: 3288448142974003546, guid: 64cfd098f62285f42918875fef849e88,
+        type: 3}
       propertyPath: PrefabHash
       value: 15588270132579523469
       objectReference: {fileID: 0}
-    - target: {fileID: 3288448142974003546, guid: 64cfd098f62285f42918875fef849e88, type: 3}
+    - target: {fileID: 3288448142974003546, guid: 64cfd098f62285f42918875fef849e88,
+        type: 3}
       propertyPath: PrefabHashGenerator
       value: Imp
       objectReference: {fileID: 0}
-    - target: {fileID: 3288448142974003547, guid: 64cfd098f62285f42918875fef849e88, type: 3}
+    - target: {fileID: 3288448142974003547, guid: 64cfd098f62285f42918875fef849e88,
+        type: 3}
       propertyPath: m_RootOrder
       value: 0
       objectReference: {fileID: 0}
-    - target: {fileID: 3288448142974003547, guid: 64cfd098f62285f42918875fef849e88, type: 3}
+    - target: {fileID: 3288448142974003547, guid: 64cfd098f62285f42918875fef849e88,
+        type: 3}
       propertyPath: m_LocalPosition.x
       value: 0
       objectReference: {fileID: 0}
-    - target: {fileID: 3288448142974003547, guid: 64cfd098f62285f42918875fef849e88, type: 3}
+    - target: {fileID: 3288448142974003547, guid: 64cfd098f62285f42918875fef849e88,
+        type: 3}
       propertyPath: m_LocalPosition.y
       value: 0
       objectReference: {fileID: 0}
-    - target: {fileID: 3288448142974003547, guid: 64cfd098f62285f42918875fef849e88, type: 3}
+    - target: {fileID: 3288448142974003547, guid: 64cfd098f62285f42918875fef849e88,
+        type: 3}
       propertyPath: m_LocalPosition.z
       value: 0
       objectReference: {fileID: 0}
-    - target: {fileID: 3288448142974003547, guid: 64cfd098f62285f42918875fef849e88, type: 3}
+    - target: {fileID: 3288448142974003547, guid: 64cfd098f62285f42918875fef849e88,
+        type: 3}
       propertyPath: m_LocalRotation.w
       value: 1
       objectReference: {fileID: 0}
-    - target: {fileID: 3288448142974003547, guid: 64cfd098f62285f42918875fef849e88, type: 3}
+    - target: {fileID: 3288448142974003547, guid: 64cfd098f62285f42918875fef849e88,
+        type: 3}
       propertyPath: m_LocalRotation.x
       value: 0
       objectReference: {fileID: 0}
-    - target: {fileID: 3288448142974003547, guid: 64cfd098f62285f42918875fef849e88, type: 3}
+    - target: {fileID: 3288448142974003547, guid: 64cfd098f62285f42918875fef849e88,
+        type: 3}
       propertyPath: m_LocalRotation.y
       value: 0
       objectReference: {fileID: 0}
-    - target: {fileID: 3288448142974003547, guid: 64cfd098f62285f42918875fef849e88, type: 3}
+    - target: {fileID: 3288448142974003547, guid: 64cfd098f62285f42918875fef849e88,
+        type: 3}
       propertyPath: m_LocalRotation.z
       value: 0
       objectReference: {fileID: 0}
-    - target: {fileID: 3288448142974003547, guid: 64cfd098f62285f42918875fef849e88, type: 3}
+    - target: {fileID: 3288448142974003547, guid: 64cfd098f62285f42918875fef849e88,
+        type: 3}
       propertyPath: m_LocalEulerAnglesHint.x
       value: 0
       objectReference: {fileID: 0}
-    - target: {fileID: 3288448142974003547, guid: 64cfd098f62285f42918875fef849e88, type: 3}
+    - target: {fileID: 3288448142974003547, guid: 64cfd098f62285f42918875fef849e88,
+        type: 3}
       propertyPath: m_LocalEulerAnglesHint.y
       value: 0
       objectReference: {fileID: 0}
-    - target: {fileID: 3288448142974003547, guid: 64cfd098f62285f42918875fef849e88, type: 3}
+    - target: {fileID: 3288448142974003547, guid: 64cfd098f62285f42918875fef849e88,
+        type: 3}
       propertyPath: m_LocalEulerAnglesHint.z
       value: 0
       objectReference: {fileID: 0}
-    - target: {fileID: 8273023854864590149, guid: 64cfd098f62285f42918875fef849e88, type: 3}
+    - target: {fileID: 8273023854864590149, guid: 64cfd098f62285f42918875fef849e88,
+        type: 3}
       propertyPath: m_Height
       value: 1.6
       objectReference: {fileID: 0}
-    - target: {fileID: 8273023854864590149, guid: 64cfd098f62285f42918875fef849e88, type: 3}
+    - target: {fileID: 8273023854864590149, guid: 64cfd098f62285f42918875fef849e88,
+        type: 3}
       propertyPath: m_Radius
       value: 0.75
       objectReference: {fileID: 0}
-    - target: {fileID: 8273023854864590149, guid: 64cfd098f62285f42918875fef849e88, type: 3}
+    - target: {fileID: 8273023854864590149, guid: 64cfd098f62285f42918875fef849e88,
+        type: 3}
       propertyPath: m_Center.y
       value: 0.8
       objectReference: {fileID: 0}
@@ -137,761 +165,7 @@
   m_SourcePrefab: {fileID: 100100000, guid: 64cfd098f62285f42918875fef849e88, type: 3}
 --- !u!4 &3713729372785093434 stripped
 Transform:
-  m_CorrespondingSourceObject: {fileID: 3288448142974003547, guid: 64cfd098f62285f42918875fef849e88, type: 3}
+  m_CorrespondingSourceObject: {fileID: 3288448142974003547, guid: 64cfd098f62285f42918875fef849e88,
+    type: 3}
   m_PrefabInstance: {fileID: 2173896227866280545}
-  m_PrefabAsset: {fileID: 0}
-=======
-  m_CorrespondingSourceObject: {fileID: 0}
-  m_PrefabInstance: {fileID: 0}
-  m_PrefabAsset: {fileID: 0}
-  serializedVersion: 6
-  m_Component:
-  - component: {fileID: 4413003918270438739}
-  m_Layer: 6
-  m_Name: Bone_Cloak_End
-  m_TagString: Untagged
-  m_Icon: {fileID: 0}
-  m_NavMeshLayer: 0
-  m_StaticEditorFlags: 0
-  m_IsActive: 1
---- !u!4 &4413003918270438739
-Transform:
-  m_ObjectHideFlags: 0
-  m_CorrespondingSourceObject: {fileID: 0}
-  m_PrefabInstance: {fileID: 0}
-  m_PrefabAsset: {fileID: 0}
-  m_GameObject: {fileID: 5072378273490795345}
-  m_LocalRotation: {x: 6.904143e-17, y: -1.3528822e-17, z: -0.16111998, w: 0.98693484}
-  m_LocalPosition: {x: -35.089172, y: 0, z: 0.00000047683716}
-  m_LocalScale: {x: 1, y: 1, z: 1}
-  m_Children: []
-  m_Father: {fileID: 8177984667493053725}
-  m_RootOrder: 0
-  m_LocalEulerAnglesHint: {x: 0, y: 0, z: 0}
---- !u!1 &5486201909205077198
-GameObject:
-  m_ObjectHideFlags: 0
-  m_CorrespondingSourceObject: {fileID: 0}
-  m_PrefabInstance: {fileID: 0}
-  m_PrefabAsset: {fileID: 0}
-  serializedVersion: 6
-  m_Component:
-  - component: {fileID: 7129742781706324291}
-  m_Layer: 6
-  m_Name: Bone_RightFoot
-  m_TagString: Untagged
-  m_Icon: {fileID: 0}
-  m_NavMeshLayer: 0
-  m_StaticEditorFlags: 0
-  m_IsActive: 1
---- !u!4 &7129742781706324291
-Transform:
-  m_ObjectHideFlags: 0
-  m_CorrespondingSourceObject: {fileID: 0}
-  m_PrefabInstance: {fileID: 0}
-  m_PrefabAsset: {fileID: 0}
-  m_GameObject: {fileID: 5486201909205077198}
-  m_LocalRotation: {x: 0.61722213, y: 0.32762, z: -0.33912268, w: 0.6298395}
-  m_LocalPosition: {x: -16.0161, y: 0.0000019073486, z: -1.1773357}
-  m_LocalScale: {x: 1, y: 1, z: 1}
-  m_Children:
-  - {fileID: 8684353072610562168}
-  m_Father: {fileID: 387166686868829251}
-  m_RootOrder: 0
-  m_LocalEulerAnglesHint: {x: 0, y: 0, z: 0}
---- !u!1 &5724120770187545441
-GameObject:
-  m_ObjectHideFlags: 0
-  m_CorrespondingSourceObject: {fileID: 0}
-  m_PrefabInstance: {fileID: 0}
-  m_PrefabAsset: {fileID: 0}
-  serializedVersion: 6
-  m_Component:
-  - component: {fileID: 7359496954339324297}
-  - component: {fileID: 8155754678973805772}
-  - component: {fileID: 1607615286743693918}
-  m_Layer: 6
-  m_Name: Imp_Ears
-  m_TagString: Untagged
-  m_Icon: {fileID: 0}
-  m_NavMeshLayer: 0
-  m_StaticEditorFlags: 0
-  m_IsActive: 1
---- !u!4 &7359496954339324297
-Transform:
-  m_ObjectHideFlags: 0
-  m_CorrespondingSourceObject: {fileID: 0}
-  m_PrefabInstance: {fileID: 0}
-  m_PrefabAsset: {fileID: 0}
-  m_GameObject: {fileID: 5724120770187545441}
-  m_LocalRotation: {x: 0, y: -0, z: -0, w: 1}
-  m_LocalPosition: {x: 0.6905322, y: 166.76614, z: -5.076407}
-  m_LocalScale: {x: 100, y: 100.000015, z: 100.00002}
-  m_Children: []
-  m_Father: {fileID: 6134545116766567854}
-  m_RootOrder: 0
-  m_LocalEulerAnglesHint: {x: 0, y: 0, z: 0}
---- !u!33 &8155754678973805772
-MeshFilter:
-  m_ObjectHideFlags: 0
-  m_CorrespondingSourceObject: {fileID: 0}
-  m_PrefabInstance: {fileID: 0}
-  m_PrefabAsset: {fileID: 0}
-  m_GameObject: {fileID: 5724120770187545441}
-  m_Mesh: {fileID: -2251991502935643192, guid: 2115c4661f55eff45a5a0f91fc0a12f0, type: 3}
---- !u!23 &1607615286743693918
-MeshRenderer:
-  m_ObjectHideFlags: 0
-  m_CorrespondingSourceObject: {fileID: 0}
-  m_PrefabInstance: {fileID: 0}
-  m_PrefabAsset: {fileID: 0}
-  m_GameObject: {fileID: 5724120770187545441}
-  m_Enabled: 1
-  m_CastShadows: 1
-  m_ReceiveShadows: 1
-  m_DynamicOccludee: 1
-  m_MotionVectors: 1
-  m_LightProbeUsage: 1
-  m_ReflectionProbeUsage: 1
-  m_RayTracingMode: 2
-  m_RayTraceProcedural: 0
-  m_RenderingLayerMask: 1
-  m_RendererPriority: 0
-  m_Materials:
-  - {fileID: 2100000, guid: a45d29b968f5fdb4ba2ecc2663c4b196, type: 2}
-  m_StaticBatchInfo:
-    firstSubMesh: 0
-    subMeshCount: 0
-  m_StaticBatchRoot: {fileID: 0}
-  m_ProbeAnchor: {fileID: 0}
-  m_LightProbeVolumeOverride: {fileID: 0}
-  m_ScaleInLightmap: 1
-  m_ReceiveGI: 1
-  m_PreserveUVs: 0
-  m_IgnoreNormalsForChartDetection: 0
-  m_ImportantGI: 0
-  m_StitchLightmapSeams: 1
-  m_SelectedEditorRenderState: 3
-  m_MinimumChartSize: 4
-  m_AutoUVMaxDistance: 0.5
-  m_AutoUVMaxAngle: 89
-  m_LightmapParameters: {fileID: 0}
-  m_SortingLayerID: 0
-  m_SortingLayer: 0
-  m_SortingOrder: 0
-  m_AdditionalVertexStreams: {fileID: 0}
---- !u!1 &6222219035656846348
-GameObject:
-  m_ObjectHideFlags: 0
-  m_CorrespondingSourceObject: {fileID: 0}
-  m_PrefabInstance: {fileID: 0}
-  m_PrefabAsset: {fileID: 0}
-  serializedVersion: 6
-  m_Component:
-  - component: {fileID: 6837862408370203412}
-  m_Layer: 6
-  m_Name: Bone_Hips
-  m_TagString: Untagged
-  m_Icon: {fileID: 0}
-  m_NavMeshLayer: 0
-  m_StaticEditorFlags: 0
-  m_IsActive: 1
---- !u!4 &6837862408370203412
-Transform:
-  m_ObjectHideFlags: 0
-  m_CorrespondingSourceObject: {fileID: 0}
-  m_PrefabInstance: {fileID: 0}
-  m_PrefabAsset: {fileID: 0}
-  m_GameObject: {fileID: 6222219035656846348}
-  m_LocalRotation: {x: 0.00000013168611, y: 0.1482771, z: -0.000000019744292, w: 0.98894584}
-  m_LocalPosition: {x: 0.0038480463, y: 0.43870667, z: 0.066061}
-  m_LocalScale: {x: 0.01, y: 0.01, z: 0.01}
-  m_Children:
-  - {fileID: 4422962827627828703}
-  - {fileID: 2001965698829459593}
-  - {fileID: 8551348540509050395}
-  m_Father: {fileID: 6170428688339538316}
-  m_RootOrder: 0
-  m_LocalEulerAnglesHint: {x: 0, y: 0, z: 0}
---- !u!1 &6368638567633865268
-GameObject:
-  m_ObjectHideFlags: 0
-  m_CorrespondingSourceObject: {fileID: 0}
-  m_PrefabInstance: {fileID: 0}
-  m_PrefabAsset: {fileID: 0}
-  serializedVersion: 6
-  m_Component:
-  - component: {fileID: 8717206045706578289}
-  m_Layer: 6
-  m_Name: Bone_RightArm
-  m_TagString: Untagged
-  m_Icon: {fileID: 0}
-  m_NavMeshLayer: 0
-  m_StaticEditorFlags: 0
-  m_IsActive: 1
---- !u!4 &8717206045706578289
-Transform:
-  m_ObjectHideFlags: 0
-  m_CorrespondingSourceObject: {fileID: 0}
-  m_PrefabInstance: {fileID: 0}
-  m_PrefabAsset: {fileID: 0}
-  m_GameObject: {fileID: 6368638567633865268}
-  m_LocalRotation: {x: -0.593296, y: 0.8010713, z: 0.042006996, w: 0.06723135}
-  m_LocalPosition: {x: -33.391773, y: 17.659914, z: -0.0063667297}
-  m_LocalScale: {x: 1, y: 1, z: 1}
-  m_Children:
-  - {fileID: 8511492629470957382}
-  m_Father: {fileID: 8551348540509050395}
-  m_RootOrder: 3
-  m_LocalEulerAnglesHint: {x: 0, y: 0, z: 0}
---- !u!1 &6601419689214245050
-GameObject:
-  m_ObjectHideFlags: 0
-  m_CorrespondingSourceObject: {fileID: 0}
-  m_PrefabInstance: {fileID: 0}
-  m_PrefabAsset: {fileID: 0}
-  serializedVersion: 6
-  m_Component:
-  - component: {fileID: 387166686868829251}
-  m_Layer: 6
-  m_Name: Bone_RightLeg
-  m_TagString: Untagged
-  m_Icon: {fileID: 0}
-  m_NavMeshLayer: 0
-  m_StaticEditorFlags: 0
-  m_IsActive: 1
---- !u!4 &387166686868829251
-Transform:
-  m_ObjectHideFlags: 0
-  m_CorrespondingSourceObject: {fileID: 0}
-  m_PrefabInstance: {fileID: 0}
-  m_PrefabAsset: {fileID: 0}
-  m_GameObject: {fileID: 6601419689214245050}
-  m_LocalRotation: {x: 0.00000021223323, y: -0.35341802, z: 0.0000005617622, w: 0.9354655}
-  m_LocalPosition: {x: -12.253796, y: 0.0000038146973, z: 1.1773329}
-  m_LocalScale: {x: 1, y: 1, z: 1}
-  m_Children:
-  - {fileID: 7129742781706324291}
-  m_Father: {fileID: 2001965698829459593}
-  m_RootOrder: 0
-  m_LocalEulerAnglesHint: {x: 0, y: 0, z: 0}
---- !u!1 &6835698931474275143
-GameObject:
-  m_ObjectHideFlags: 0
-  m_CorrespondingSourceObject: {fileID: 0}
-  m_PrefabInstance: {fileID: 0}
-  m_PrefabAsset: {fileID: 0}
-  serializedVersion: 6
-  m_Component:
-  - component: {fileID: 8511492629470957382}
-  m_Layer: 6
-  m_Name: Bone_RightForeArm
-  m_TagString: Untagged
-  m_Icon: {fileID: 0}
-  m_NavMeshLayer: 0
-  m_StaticEditorFlags: 0
-  m_IsActive: 1
---- !u!4 &8511492629470957382
-Transform:
-  m_ObjectHideFlags: 0
-  m_CorrespondingSourceObject: {fileID: 0}
-  m_PrefabInstance: {fileID: 0}
-  m_PrefabAsset: {fileID: 0}
-  m_GameObject: {fileID: 6835698931474275143}
-  m_LocalRotation: {x: 0.36270392, y: -0.14473882, z: 0.052658487, w: 0.9190885}
-  m_LocalPosition: {x: -40, y: 0.0000029827952, z: 2.680919}
-  m_LocalScale: {x: 1, y: 1, z: 1}
-  m_Children:
-  - {fileID: 7104403373540100095}
-  m_Father: {fileID: 8717206045706578289}
-  m_RootOrder: 0
-  m_LocalEulerAnglesHint: {x: 0, y: 0, z: 0}
---- !u!1 &6839301660383890230
-GameObject:
-  m_ObjectHideFlags: 0
-  m_CorrespondingSourceObject: {fileID: 0}
-  m_PrefabInstance: {fileID: 0}
-  m_PrefabAsset: {fileID: 0}
-  serializedVersion: 6
-  m_Component:
-  - component: {fileID: 6170428688339538316}
-  - component: {fileID: 234724737205816310}
-  - component: {fileID: 1733253400119509356}
-  - component: {fileID: 2663813019036984750}
-  m_Layer: 6
-  m_Name: Imp
-  m_TagString: Untagged
-  m_Icon: {fileID: 0}
-  m_NavMeshLayer: 0
-  m_StaticEditorFlags: 0
-  m_IsActive: 1
---- !u!4 &6170428688339538316
-Transform:
-  m_ObjectHideFlags: 0
-  m_CorrespondingSourceObject: {fileID: 0}
-  m_PrefabInstance: {fileID: 0}
-  m_PrefabAsset: {fileID: 0}
-  m_GameObject: {fileID: 6839301660383890230}
-  m_LocalRotation: {x: 0, y: 0, z: 0, w: 1}
-  m_LocalPosition: {x: 0, y: 0, z: 0}
-  m_LocalScale: {x: 0.6, y: 0.6, z: 0.6}
-  m_Children:
-  - {fileID: 6837862408370203412}
-  - {fileID: 44282646650860726}
-  m_Father: {fileID: 0}
-  m_RootOrder: 0
-  m_LocalEulerAnglesHint: {x: 0, y: 0, z: 0}
---- !u!95 &234724737205816310
-Animator:
-  serializedVersion: 3
-  m_ObjectHideFlags: 0
-  m_CorrespondingSourceObject: {fileID: 0}
-  m_PrefabInstance: {fileID: 0}
-  m_PrefabAsset: {fileID: 0}
-  m_GameObject: {fileID: 6839301660383890230}
-  m_Enabled: 1
-  m_Avatar: {fileID: 9000000, guid: 2115c4661f55eff45a5a0f91fc0a12f0, type: 3}
-  m_Controller: {fileID: 9100000, guid: 81ba9d484ee6d174a8aeb3af411babc4, type: 2}
-  m_CullingMode: 1
-  m_UpdateMode: 0
-  m_ApplyRootMotion: 0
-  m_LinearVelocityBlending: 0
-  m_WarningMessage: 
-  m_HasTransformHierarchy: 1
-  m_AllowConstantClipSamplingOptimization: 1
-  m_KeepAnimatorControllerStateOnDisable: 0
---- !u!114 &1733253400119509356
-MonoBehaviour:
-  m_ObjectHideFlags: 0
-  m_CorrespondingSourceObject: {fileID: 0}
-  m_PrefabInstance: {fileID: 0}
-  m_PrefabAsset: {fileID: 0}
-  m_GameObject: {fileID: 6839301660383890230}
-  m_Enabled: 1
-  m_EditorHideFlags: 0
-  m_Script: {fileID: 11500000, guid: edb78c1621dad5149bb47b96120d3fbf, type: 3}
-  m_Name: 
-  m_EditorClassIdentifier: 
-  HitPoints:
-    InternalValue: 0
-  Mana:
-    InternalValue: 0
---- !u!114 &2663813019036984750
-MonoBehaviour:
-  m_ObjectHideFlags: 0
-  m_CorrespondingSourceObject: {fileID: 0}
-  m_PrefabInstance: {fileID: 0}
-  m_PrefabAsset: {fileID: 0}
-  m_GameObject: {fileID: 6839301660383890230}
-  m_Enabled: 1
-  m_EditorHideFlags: 0
-  m_Script: {fileID: 11500000, guid: 9520a47fc61d5ab4ca99cdac2d574909, type: 3}
-  m_Name: 
-  m_EditorClassIdentifier: 
-  m_ClientVisualsAnimator: {fileID: 0}
-  MinZoomDistance: 3
-  MaxZoomDistance: 30
-  ZoomSpeed: 3
---- !u!1 &7108127146651356877
-GameObject:
-  m_ObjectHideFlags: 0
-  m_CorrespondingSourceObject: {fileID: 0}
-  m_PrefabInstance: {fileID: 0}
-  m_PrefabAsset: {fileID: 0}
-  serializedVersion: 6
-  m_Component:
-  - component: {fileID: 7104403373540100095}
-  m_Layer: 6
-  m_Name: Bone_RightHand
-  m_TagString: Untagged
-  m_Icon: {fileID: 0}
-  m_NavMeshLayer: 0
-  m_StaticEditorFlags: 0
-  m_IsActive: 1
---- !u!4 &7104403373540100095
-Transform:
-  m_ObjectHideFlags: 0
-  m_CorrespondingSourceObject: {fileID: 0}
-  m_PrefabInstance: {fileID: 0}
-  m_PrefabAsset: {fileID: 0}
-  m_GameObject: {fileID: 7108127146651356877}
-  m_LocalRotation: {x: -0.4409941, y: 0.81779784, z: 0.35079184, w: 0.11694485}
-  m_LocalPosition: {x: -35.000004, y: -0.00000046211304, z: -2.6809113}
-  m_LocalScale: {x: 1, y: 1, z: 1}
-  m_Children:
-  - {fileID: 4860374452856081472}
-  - {fileID: 8982338388315202330}
-  m_Father: {fileID: 8511492629470957382}
-  m_RootOrder: 0
-  m_LocalEulerAnglesHint: {x: 0, y: 0, z: 0}
---- !u!1 &7144171279034270638
-GameObject:
-  m_ObjectHideFlags: 0
-  m_CorrespondingSourceObject: {fileID: 0}
-  m_PrefabInstance: {fileID: 0}
-  m_PrefabAsset: {fileID: 0}
-  serializedVersion: 6
-  m_Component:
-  - component: {fileID: 2001965698829459593}
-  m_Layer: 6
-  m_Name: Bone_RightUpLeg
-  m_TagString: Untagged
-  m_Icon: {fileID: 0}
-  m_NavMeshLayer: 0
-  m_StaticEditorFlags: 0
-  m_IsActive: 1
---- !u!4 &2001965698829459593
-Transform:
-  m_ObjectHideFlags: 0
-  m_CorrespondingSourceObject: {fileID: 0}
-  m_PrefabInstance: {fileID: 0}
-  m_PrefabAsset: {fileID: 0}
-  m_GameObject: {fileID: 7144171279034270638}
-  m_LocalRotation: {x: 0.04586267, y: -0.012096207, z: 0.84320426, w: 0.53549683}
-  m_LocalPosition: {x: 12.125003, y: -6.2700005, z: 0}
-  m_LocalScale: {x: 1, y: 1, z: 1}
-  m_Children:
-  - {fileID: 387166686868829251}
-  m_Father: {fileID: 6837862408370203412}
-  m_RootOrder: 1
-  m_LocalEulerAnglesHint: {x: 0, y: 0, z: 0}
---- !u!1 &7826629151241597408
-GameObject:
-  m_ObjectHideFlags: 0
-  m_CorrespondingSourceObject: {fileID: 0}
-  m_PrefabInstance: {fileID: 0}
-  m_PrefabAsset: {fileID: 0}
-  serializedVersion: 6
-  m_Component:
-  - component: {fileID: 1789394808231057364}
-  m_Layer: 6
-  m_Name: Bone_LeftLeg
-  m_TagString: Untagged
-  m_Icon: {fileID: 0}
-  m_NavMeshLayer: 0
-  m_StaticEditorFlags: 0
-  m_IsActive: 1
---- !u!4 &1789394808231057364
-Transform:
-  m_ObjectHideFlags: 0
-  m_CorrespondingSourceObject: {fileID: 0}
-  m_PrefabInstance: {fileID: 0}
-  m_PrefabAsset: {fileID: 0}
-  m_GameObject: {fileID: 7826629151241597408}
-  m_LocalRotation: {x: 0.0000003610074, y: -0.4191851, z: 0.0000006824471, w: 0.9079008}
-  m_LocalPosition: {x: -12.253838, y: 0.0000038146973, z: 1.1773357}
-  m_LocalScale: {x: 1, y: 1, z: 1}
-  m_Children:
-  - {fileID: 205826278622461559}
-  m_Father: {fileID: 4422962827627828703}
-  m_RootOrder: 0
-  m_LocalEulerAnglesHint: {x: 0, y: 0, z: 0}
---- !u!1 &8060606548627479175
-GameObject:
-  m_ObjectHideFlags: 0
-  m_CorrespondingSourceObject: {fileID: 0}
-  m_PrefabInstance: {fileID: 0}
-  m_PrefabAsset: {fileID: 0}
-  serializedVersion: 6
-  m_Component:
-  - component: {fileID: 8177984667493053725}
-  m_Layer: 6
-  m_Name: Bone_Cloak_Mid
-  m_TagString: Untagged
-  m_Icon: {fileID: 0}
-  m_NavMeshLayer: 0
-  m_StaticEditorFlags: 0
-  m_IsActive: 1
---- !u!4 &8177984667493053725
-Transform:
-  m_ObjectHideFlags: 0
-  m_CorrespondingSourceObject: {fileID: 0}
-  m_PrefabInstance: {fileID: 0}
-  m_PrefabAsset: {fileID: 0}
-  m_GameObject: {fileID: 8060606548627479175}
-  m_LocalRotation: {x: 0, y: 0, z: 0.36190408, w: 0.9322154}
-  m_LocalPosition: {x: -22.42229, y: 0, z: 0.0000019073486}
-  m_LocalScale: {x: 1, y: 1, z: 1}
-  m_Children:
-  - {fileID: 4413003918270438739}
-  m_Father: {fileID: 2724091267328437411}
-  m_RootOrder: 0
-  m_LocalEulerAnglesHint: {x: 0, y: 0, z: 0}
---- !u!1 &8078403042024613293
-GameObject:
-  m_ObjectHideFlags: 0
-  m_CorrespondingSourceObject: {fileID: 0}
-  m_PrefabInstance: {fileID: 0}
-  m_PrefabAsset: {fileID: 0}
-  serializedVersion: 6
-  m_Component:
-  - component: {fileID: 2719941738589329814}
-  - component: {fileID: 2689610267705311709}
-  - component: {fileID: 335360404633197329}
-  m_Layer: 6
-  m_Name: Imp_Head
-  m_TagString: Untagged
-  m_Icon: {fileID: 0}
-  m_NavMeshLayer: 0
-  m_StaticEditorFlags: 0
-  m_IsActive: 1
---- !u!4 &2719941738589329814
-Transform:
-  m_ObjectHideFlags: 0
-  m_CorrespondingSourceObject: {fileID: 0}
-  m_PrefabInstance: {fileID: 0}
-  m_PrefabAsset: {fileID: 0}
-  m_GameObject: {fileID: 8078403042024613293}
-  m_LocalRotation: {x: 0, y: -0, z: -0, w: 1}
-  m_LocalPosition: {x: -0.93279505, y: -100.793465, z: 30.664068}
-  m_LocalScale: {x: 100, y: 100.000015, z: 100.00002}
-  m_Children: []
-  m_Father: {fileID: 6134545116766567854}
-  m_RootOrder: 2
-  m_LocalEulerAnglesHint: {x: 0, y: 0, z: 0}
---- !u!33 &2689610267705311709
-MeshFilter:
-  m_ObjectHideFlags: 0
-  m_CorrespondingSourceObject: {fileID: 0}
-  m_PrefabInstance: {fileID: 0}
-  m_PrefabAsset: {fileID: 0}
-  m_GameObject: {fileID: 8078403042024613293}
-  m_Mesh: {fileID: -2184028562430893735, guid: 2115c4661f55eff45a5a0f91fc0a12f0, type: 3}
---- !u!23 &335360404633197329
-MeshRenderer:
-  m_ObjectHideFlags: 0
-  m_CorrespondingSourceObject: {fileID: 0}
-  m_PrefabInstance: {fileID: 0}
-  m_PrefabAsset: {fileID: 0}
-  m_GameObject: {fileID: 8078403042024613293}
-  m_Enabled: 1
-  m_CastShadows: 1
-  m_ReceiveShadows: 1
-  m_DynamicOccludee: 1
-  m_MotionVectors: 1
-  m_LightProbeUsage: 1
-  m_ReflectionProbeUsage: 1
-  m_RayTracingMode: 2
-  m_RayTraceProcedural: 0
-  m_RenderingLayerMask: 1
-  m_RendererPriority: 0
-  m_Materials:
-  - {fileID: 2100000, guid: a45d29b968f5fdb4ba2ecc2663c4b196, type: 2}
-  m_StaticBatchInfo:
-    firstSubMesh: 0
-    subMeshCount: 0
-  m_StaticBatchRoot: {fileID: 0}
-  m_ProbeAnchor: {fileID: 0}
-  m_LightProbeVolumeOverride: {fileID: 0}
-  m_ScaleInLightmap: 1
-  m_ReceiveGI: 1
-  m_PreserveUVs: 0
-  m_IgnoreNormalsForChartDetection: 0
-  m_ImportantGI: 0
-  m_StitchLightmapSeams: 1
-  m_SelectedEditorRenderState: 3
-  m_MinimumChartSize: 4
-  m_AutoUVMaxDistance: 0.5
-  m_AutoUVMaxAngle: 89
-  m_LightmapParameters: {fileID: 0}
-  m_SortingLayerID: 0
-  m_SortingLayer: 0
-  m_SortingOrder: 0
-  m_AdditionalVertexStreams: {fileID: 0}
---- !u!1 &8085303078217024342
-GameObject:
-  m_ObjectHideFlags: 0
-  m_CorrespondingSourceObject: {fileID: 0}
-  m_PrefabInstance: {fileID: 0}
-  m_PrefabAsset: {fileID: 0}
-  serializedVersion: 6
-  m_Component:
-  - component: {fileID: 4860374452856081472}
-  - component: {fileID: 4122099705824256032}
-  - component: {fileID: 6991809905589489429}
-  m_Layer: 6
-  m_Name: Imp_Glove_Rt
-  m_TagString: Untagged
-  m_Icon: {fileID: 0}
-  m_NavMeshLayer: 0
-  m_StaticEditorFlags: 0
-  m_IsActive: 1
---- !u!4 &4860374452856081472
-Transform:
-  m_ObjectHideFlags: 0
-  m_CorrespondingSourceObject: {fileID: 0}
-  m_PrefabInstance: {fileID: 0}
-  m_PrefabAsset: {fileID: 0}
-  m_GameObject: {fileID: 8085303078217024342}
-  m_LocalRotation: {x: -0.00000006657903, y: 4.432767e-15, z: -0.00000006657903, w: 1}
-  m_LocalPosition: {x: 12.890858, y: -0.5622444, z: -2.3859558}
-  m_LocalScale: {x: 99.999985, y: 99.99999, z: 99.99997}
-  m_Children: []
-  m_Father: {fileID: 7104403373540100095}
-  m_RootOrder: 0
-  m_LocalEulerAnglesHint: {x: 0, y: 0, z: 0}
---- !u!33 &4122099705824256032
-MeshFilter:
-  m_ObjectHideFlags: 0
-  m_CorrespondingSourceObject: {fileID: 0}
-  m_PrefabInstance: {fileID: 0}
-  m_PrefabAsset: {fileID: 0}
-  m_GameObject: {fileID: 8085303078217024342}
-  m_Mesh: {fileID: -1499204892781255021, guid: 2115c4661f55eff45a5a0f91fc0a12f0, type: 3}
---- !u!23 &6991809905589489429
-MeshRenderer:
-  m_ObjectHideFlags: 0
-  m_CorrespondingSourceObject: {fileID: 0}
-  m_PrefabInstance: {fileID: 0}
-  m_PrefabAsset: {fileID: 0}
-  m_GameObject: {fileID: 8085303078217024342}
-  m_Enabled: 1
-  m_CastShadows: 1
-  m_ReceiveShadows: 1
-  m_DynamicOccludee: 1
-  m_MotionVectors: 1
-  m_LightProbeUsage: 1
-  m_ReflectionProbeUsage: 1
-  m_RayTracingMode: 2
-  m_RayTraceProcedural: 0
-  m_RenderingLayerMask: 1
-  m_RendererPriority: 0
-  m_Materials:
-  - {fileID: 2100000, guid: a45d29b968f5fdb4ba2ecc2663c4b196, type: 2}
-  m_StaticBatchInfo:
-    firstSubMesh: 0
-    subMeshCount: 0
-  m_StaticBatchRoot: {fileID: 0}
-  m_ProbeAnchor: {fileID: 0}
-  m_LightProbeVolumeOverride: {fileID: 0}
-  m_ScaleInLightmap: 1
-  m_ReceiveGI: 1
-  m_PreserveUVs: 0
-  m_IgnoreNormalsForChartDetection: 0
-  m_ImportantGI: 0
-  m_StitchLightmapSeams: 1
-  m_SelectedEditorRenderState: 3
-  m_MinimumChartSize: 4
-  m_AutoUVMaxDistance: 0.5
-  m_AutoUVMaxAngle: 89
-  m_LightmapParameters: {fileID: 0}
-  m_SortingLayerID: 0
-  m_SortingLayer: 0
-  m_SortingOrder: 0
-  m_AdditionalVertexStreams: {fileID: 0}
---- !u!1 &8397462235754238418
-GameObject:
-  m_ObjectHideFlags: 0
-  m_CorrespondingSourceObject: {fileID: 0}
-  m_PrefabInstance: {fileID: 0}
-  m_PrefabAsset: {fileID: 0}
-  serializedVersion: 6
-  m_Component:
-  - component: {fileID: 8982338388315202330}
-  - component: {fileID: 8731501901720154717}
-  - component: {fileID: 4907214515068745264}
-  m_Layer: 6
-  m_Name: Imp_WeaponR
-  m_TagString: Untagged
-  m_Icon: {fileID: 0}
-  m_NavMeshLayer: 0
-  m_StaticEditorFlags: 0
-  m_IsActive: 1
---- !u!4 &8982338388315202330
-Transform:
-  m_ObjectHideFlags: 0
-  m_CorrespondingSourceObject: {fileID: 0}
-  m_PrefabInstance: {fileID: 0}
-  m_PrefabAsset: {fileID: 0}
-  m_GameObject: {fileID: 8397462235754238418}
-  m_LocalRotation: {x: -0.27174827, y: 0.038688652, z: -0.0535553, w: 0.96009785}
-  m_LocalPosition: {x: 37.481834, y: -14.9863205, z: 6.1115265}
-  m_LocalScale: {x: 99.999985, y: 99.99999, z: 99.99997}
-  m_Children: []
-  m_Father: {fileID: 7104403373540100095}
-  m_RootOrder: 1
-  m_LocalEulerAnglesHint: {x: -31.176, y: 6.941, z: -8.324}
---- !u!33 &8731501901720154717
-MeshFilter:
-  m_ObjectHideFlags: 0
-  m_CorrespondingSourceObject: {fileID: 0}
-  m_PrefabInstance: {fileID: 0}
-  m_PrefabAsset: {fileID: 0}
-  m_GameObject: {fileID: 8397462235754238418}
-  m_Mesh: {fileID: -3732999278558277534, guid: 2115c4661f55eff45a5a0f91fc0a12f0, type: 3}
---- !u!23 &4907214515068745264
-MeshRenderer:
-  m_ObjectHideFlags: 0
-  m_CorrespondingSourceObject: {fileID: 0}
-  m_PrefabInstance: {fileID: 0}
-  m_PrefabAsset: {fileID: 0}
-  m_GameObject: {fileID: 8397462235754238418}
-  m_Enabled: 1
-  m_CastShadows: 1
-  m_ReceiveShadows: 1
-  m_DynamicOccludee: 1
-  m_MotionVectors: 1
-  m_LightProbeUsage: 1
-  m_ReflectionProbeUsage: 1
-  m_RayTracingMode: 2
-  m_RayTraceProcedural: 0
-  m_RenderingLayerMask: 1
-  m_RendererPriority: 0
-  m_Materials:
-  - {fileID: 2100000, guid: 96b9bdf113bb571429304e360eb36f7b, type: 2}
-  m_StaticBatchInfo:
-    firstSubMesh: 0
-    subMeshCount: 0
-  m_StaticBatchRoot: {fileID: 0}
-  m_ProbeAnchor: {fileID: 0}
-  m_LightProbeVolumeOverride: {fileID: 0}
-  m_ScaleInLightmap: 1
-  m_ReceiveGI: 1
-  m_PreserveUVs: 0
-  m_IgnoreNormalsForChartDetection: 0
-  m_ImportantGI: 0
-  m_StitchLightmapSeams: 1
-  m_SelectedEditorRenderState: 3
-  m_MinimumChartSize: 4
-  m_AutoUVMaxDistance: 0.5
-  m_AutoUVMaxAngle: 89
-  m_LightmapParameters: {fileID: 0}
-  m_SortingLayerID: 0
-  m_SortingLayer: 0
-  m_SortingOrder: 0
-  m_AdditionalVertexStreams: {fileID: 0}
---- !u!1 &9080214680554043463
-GameObject:
-  m_ObjectHideFlags: 0
-  m_CorrespondingSourceObject: {fileID: 0}
-  m_PrefabInstance: {fileID: 0}
-  m_PrefabAsset: {fileID: 0}
-  serializedVersion: 6
-  m_Component:
-  - component: {fileID: 6134545116766567854}
-  m_Layer: 6
-  m_Name: Head_Parent_Imp
-  m_TagString: Untagged
-  m_Icon: {fileID: 0}
-  m_NavMeshLayer: 0
-  m_StaticEditorFlags: 0
-  m_IsActive: 1
---- !u!4 &6134545116766567854
-Transform:
-  m_ObjectHideFlags: 0
-  m_CorrespondingSourceObject: {fileID: 0}
-  m_PrefabInstance: {fileID: 0}
-  m_PrefabAsset: {fileID: 0}
-  m_GameObject: {fileID: 9080214680554043463}
-  m_LocalRotation: {x: -0.000013298391, y: 0, z: -0, w: 1}
-  m_LocalPosition: {x: 0.00000023841858, y: -99.32224, z: 0.0026338696}
-  m_LocalScale: {x: 1, y: 1, z: 1}
-  m_Children:
-  - {fileID: 7359496954339324297}
-  - {fileID: 3392487587337284542}
-  - {fileID: 2719941738589329814}
-  - {fileID: 4387496127761770670}
-  m_Father: {fileID: 1363468141647399746}
-  m_RootOrder: 1
-  m_LocalEulerAnglesHint: {x: 0, y: 0, z: 0}
->>>>>>> cd1dfb92
+  m_PrefabAsset: {fileID: 0}