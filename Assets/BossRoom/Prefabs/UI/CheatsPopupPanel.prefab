--- conflicted
+++ resolved
@@ -1767,13 +1767,7 @@
     m_Modifications:
     - target: {fileID: 5700619323420510958, guid: 2f2de97a89d7bef42919fd16c2f87f10, type: 3}
       propertyPath: m_text
-<<<<<<< HEAD
-      value: 'Toggle Super Speed
-
-'
-=======
       value: Toggle Super Speed
->>>>>>> 3a6174aa
       objectReference: {fileID: 0}
     - target: {fileID: 5700619323420510958, guid: 2f2de97a89d7bef42919fd16c2f87f10, type: 3}
       propertyPath: m_fontSize
@@ -1866,13 +1860,6 @@
     - target: {fileID: 5700619323602338841, guid: 2f2de97a89d7bef42919fd16c2f87f10, type: 3}
       propertyPath: m_Name
       value: ToggleSuperSpeedBtn
-<<<<<<< HEAD
-      objectReference: {fileID: 0}
-    - target: {fileID: 5700619323602338841, guid: 2f2de97a89d7bef42919fd16c2f87f10, type: 3}
-      propertyPath: m_IsActive
-      value: 1
-=======
->>>>>>> 3a6174aa
       objectReference: {fileID: 0}
     m_RemovedComponents: []
   m_SourcePrefab: {fileID: 100100000, guid: 2f2de97a89d7bef42919fd16c2f87f10, type: 3}
