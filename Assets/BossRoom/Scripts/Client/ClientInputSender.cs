--- conflicted
+++ resolved
@@ -30,12 +30,8 @@
 
         void Awake()
         {
-<<<<<<< HEAD
             m_NpcLayerMask = LayerMask.NameToLayer("NPCs");
 
-=======
-            m_NpcLayerMask = LayerMask.GetMask("NPCs");
->>>>>>> 2a6cb1bd
             m_NetworkCharacter = GetComponent<NetworkCharacterState>();
         }
 
@@ -92,11 +88,7 @@
                             var revive_data = new ActionRequestData();
                             revive_data.ShouldQueue = true;
                             revive_data.ActionTypeEnum = ActionType.GENERAL_REVIVE;
-<<<<<<< HEAD
                             revive_data.TargetIds = new[] { GetTargetObject(ref hit) };
-=======
-                            revive_data.TargetIds = new [] {GetTargetObject(ref hit)};
->>>>>>> 2a6cb1bd
                             m_NetworkCharacter.ClientSendActionRequest(ref revive_data);
                         }
                     }
