using System;
using MLAPI;
using UnityEngine;

namespace BossRoom.Client
{
    /// <summary>
    /// Captures inputs for a character on a client and sends them to the server.
    /// </summary>
    [RequireComponent(typeof(NetworkCharacterState))]
    public class ClientInputSender : NetworkedBehaviour
    {
        private const float k_MouseInputRaycastDistance = 100f;

        // Cache raycast hit array so that we can use non alloc raycasts
        private readonly RaycastHit[] k_CachedHit = new RaycastHit[1];

        // This is basically a constant but layer masks cannot be created in the constructor, that's why it's assigned int Awake.
        private LayerMask k_MouseQueryLayerMask;

        private int m_NpcLayerMask;
        private NetworkCharacterState m_NetworkCharacter;

        /// <summary>
        /// We detect clicks in Update (because you can miss single discrete clicks in FixedUpdate). But we need to
        /// raycast in FixedUpdate, because raycasts done in Update won't work reliably.
        /// This nullable vector will be set to a screen coordinate when an attack click was made.
        /// </summary>
        private System.Nullable<Vector3> m_ClickRequest;

        public override void NetworkStart()
        {
            // TODO Don't use NetworkedBehaviour for just NetworkStart [GOMPS-81]
            if (!IsClient || !IsOwner)
            {
                enabled = false;
            }
        }

        public event Action<Vector3> OnClientClick;

        void Awake()
        {
            m_NpcLayerMask = LayerMask.NameToLayer("NPCs");

            m_NetworkCharacter = GetComponent<NetworkCharacterState>();
            k_MouseQueryLayerMask = LayerMask.GetMask(new[] {"Ground", "PCs", "NPCs"});
        }

        void FixedUpdate()
        {
            // TODO replace with new Unity Input System [GOMPS-81]

            // Is mouse button pressed (not just checking for down to allow continuous movement inputs by holding the mouse button down)
            if (Input.GetMouseButton(0))
            {
                var ray = Camera.main.ScreenPointToRay(Input.mousePosition);
                if (Physics.RaycastNonAlloc(ray, k_CachedHit, k_MouseInputRaycastDistance, k_MouseQueryLayerMask) > 0)
                {
                    // The MLAPI_INTERNAL channel is a reliable sequenced channel. Inputs should always arrive and be in order that's why this channel is used.
<<<<<<< HEAD
                    m_NetworkCharacter.InvokeServerRpc(m_NetworkCharacter.SendCharacterInputServerRpc, k_CachedHit[0].point, "MLAPI_INTERNAL");
=======
                    m_NetworkCharacter.InvokeServerRpc(m_NetworkCharacter.SendCharacterInputServerRpc, hit.point,
                        "MLAPI_INTERNAL");
                    //Send our client only click request
                    OnClientClick.Invoke(hit.point);
>>>>>>> 39284b00
                }
            }

            if (m_ClickRequest != null)
            {
                var ray = Camera.main.ScreenPointToRay(m_ClickRequest.Value);
                var rayCastHit = Physics.RaycastNonAlloc(ray, k_CachedHit, k_MouseInputRaycastDistance, k_MouseQueryLayerMask) > 0;
                if (rayCastHit && GetTargetObject(ref k_CachedHit[0]) != 0)
                {
                    //if we have clicked on an enemy:
                    // - two actions will queue one after the other, causing us to run over to our target and take a swing.
                    //if we have clicked on a fallen friend - we will revive him

                    var chase_data = new ActionRequestData();
                    chase_data.ActionTypeEnum = ActionType.GENERAL_CHASE;
                    chase_data.Amount = ActionData.ActionDescriptions[ActionType.TANK_BASEATTACK][0].Range;
                    chase_data.TargetIds = new ulong[] {GetTargetObject(ref k_CachedHit[0])};
                    m_NetworkCharacter.ClientSendActionRequest(ref chase_data);

                    //TODO fixme: there needs to be a better way to check if target is a PC or an NPC
                    bool isTargetingNPC =  k_CachedHit[0].transform.gameObject.layer == m_NpcLayerMask;

                    if (isTargetingNPC)
                    {
                        var hit_data = new ActionRequestData();
                        hit_data.ShouldQueue = true; //wait your turn--don't clobber the chase action.
                        hit_data.ActionTypeEnum = ActionType.TANK_BASEATTACK;
                        m_NetworkCharacter.ClientSendActionRequest(ref hit_data);
                    }
                    else
                    {
                        //proceed to revive the target if it's in FAINTED state
                        var targetCharacterState = k_CachedHit[0].transform.GetComponent<NetworkCharacterState>();

                        if (targetCharacterState.NetworkLifeState.Value == LifeState.FAINTED)
                        {
                            var revive_data = new ActionRequestData();
                            revive_data.ShouldQueue = true;
                            revive_data.ActionTypeEnum = ActionType.GENERAL_REVIVE;
                            revive_data.TargetIds = new[] { GetTargetObject(ref k_CachedHit[0]) };
                            m_NetworkCharacter.ClientSendActionRequest(ref revive_data);
                        }
                    }
                }
                else
                {
                    var data = new ActionRequestData();
                    data.ActionTypeEnum = ActionType.TANK_BASEATTACK;
                    m_NetworkCharacter.ClientSendActionRequest(ref data);
                }

                m_ClickRequest = null;
            }
        }

        private void Update()
        {
            //we do this in "Update" rather than "FixedUpdate" because discrete clicks can be missed in FixedUpdate.
            if (Input.GetMouseButtonDown(1))
            {
                m_ClickRequest = Input.mousePosition;
            }
        }

        /// <summary>
        /// Gets the Target NetworkId from the Raycast hit, or 0 if Raycast didn't contact a Networked Object.
        /// </summary>
        private ulong GetTargetObject(ref RaycastHit hit)
        {
            if (hit.collider == null)
            {
                return 0;
            }

            var targetObj = hit.collider.GetComponent<NetworkedObject>();
            if (targetObj == null) { return 0; }

            return targetObj.NetworkId;
        }
    }
}<|MERGE_RESOLUTION|>--- conflicted
+++ resolved
@@ -58,14 +58,10 @@
                 if (Physics.RaycastNonAlloc(ray, k_CachedHit, k_MouseInputRaycastDistance, k_MouseQueryLayerMask) > 0)
                 {
                     // The MLAPI_INTERNAL channel is a reliable sequenced channel. Inputs should always arrive and be in order that's why this channel is used.
-<<<<<<< HEAD
-                    m_NetworkCharacter.InvokeServerRpc(m_NetworkCharacter.SendCharacterInputServerRpc, k_CachedHit[0].point, "MLAPI_INTERNAL");
-=======
                     m_NetworkCharacter.InvokeServerRpc(m_NetworkCharacter.SendCharacterInputServerRpc, hit.point,
                         "MLAPI_INTERNAL");
                     //Send our client only click request
                     OnClientClick.Invoke(hit.point);
->>>>>>> 39284b00
                 }
             }
 
