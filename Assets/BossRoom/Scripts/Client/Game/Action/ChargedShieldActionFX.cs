using UnityEngine;
using UnityEngine.Assertions;

namespace BossRoom.Visual
{
    /// <summary>
    /// The visual aspect of a ChargedShieldAction. Shows "charge up particles" while the power is charging up.
    /// If charge-up reaches maximum, we show a separate "shielded" graphic for EffectDurationSeconds. During that
    /// time we also disable hit-reactions so that the character doesn't appear to "flinch" (since they
    /// aren't taking any damage!)
    /// </summary>
    public class ChargedShieldActionFX : ActionFX
    {
        /// <summary>
        /// The Time.time when we stop "charging up", or 0 if we haven't stopped yet.
        /// </summary>
        float m_StoppedChargingUpTime = 0;

        /// <summary>
        /// The "charging up" graphics. These are disabled as soon as the player stops charging up
        /// </summary>
        SpecialFXGraphic m_ChargeGraphics;

        /// <summary>
        /// The "I'm fully charged" graphics. This is null until instantiated
        /// </summary>
        SpecialFXGraphic m_ShieldGraphics;

        public ChargedShieldActionFX(ref ActionRequestData data, ClientCharacterVisualization parent) : base(ref data, parent) { }

        public override bool Start()
        {
            Assert.IsTrue(Description.Spawns.Length == 2, $"Found {Description.Spawns.Length} spawns for action {Description.ActionTypeEnum}. Should be exactly 2: a charge-up particle and a fully-charged particle");

<<<<<<< HEAD
            m_ChargeGraphics = InstantiateSpecialFXGraphic(Description.Spawns[0], m_Parent.transform, true);
=======
            if (!Anticipated)
            {
                PlayAnim();
            }

            base.Start();
            m_ChargeGraphics = InstantiateSpecialFXGraphic(Description.Spawns[0], true);
>>>>>>> 66d3a120
            return true;
        }

        private void PlayAnim()
        {
            // because this action can be visually started and stopped as often and as quickly as the player wants, it's possible
            // for several copies of this action to be playing at once. This can lead to situations where several
            // dying versions of the action raise the end-trigger, but the animator only lowers it once, leaving the trigger
            // in a raised state. So we'll make sure that our end-trigger isn't raised yet. (Generally a good idea anyway.)
            m_Parent.OurAnimator.ResetTrigger(Description.Anim2);

            // raise the start trigger to start the animation loop!
            m_Parent.OurAnimator.SetTrigger(Description.Anim);
        }

        private bool IsChargingUp()
        {
            return m_StoppedChargingUpTime == 0;
        }

        public override bool Update()
        {
            return IsChargingUp() || (Time.time - m_StoppedChargingUpTime) < Description.EffectDurationSeconds;
        }

        public override void Cancel()
        {
            if (IsChargingUp())
            {
                // we never actually stopped "charging up" so do necessary clean up here
                if (m_ChargeGraphics)
                {
                    m_ChargeGraphics.Shutdown();
                }
                m_Parent.OurAnimator.SetTrigger(Description.Anim2);
            }

            if (m_ShieldGraphics)
            {
                m_ShieldGraphics.Shutdown();
                m_Parent.OurAnimator.SetInteger(Description.OtherAnimatorVariable, m_Parent.OurAnimator.GetInteger(Description.OtherAnimatorVariable) - 1);
            }
        }

        public override void OnStoppedChargingUp(float finalChargeUpPercentage)
        {
            if (!IsChargingUp()) { return; }

            m_StoppedChargingUpTime = Time.time;
            m_Parent.OurAnimator.SetTrigger(Description.Anim2);
            if (m_ChargeGraphics)
            {
                m_ChargeGraphics.Shutdown();
                m_ChargeGraphics = null;
            }
            // if fully charged, we show a special graphic and tell the animator controller to enter "invincibility mode"
            // (where we don't flinch from damage)
            if (Mathf.Approximately(finalChargeUpPercentage, 1))
            {
                m_ShieldGraphics = InstantiateSpecialFXGraphic(Description.Spawns[1], m_Parent.transform, true);

                // increment our "invincibility counter". We use an integer count instead of a boolean because the player
                // can restart their shield before the first one has ended, thereby getting two stacks of invincibility.
                // So each active copy of the charge-up increments the invincibility counter, and the animator controller
                // knows anything greater than zero means we shouldn't show hit-reacts.
                m_Parent.OurAnimator.SetInteger(Description.OtherAnimatorVariable, m_Parent.OurAnimator.GetInteger(Description.OtherAnimatorVariable) + 1);
            }
        }

        public override void AnticipateAction()
        {
            base.AnticipateAction();
            PlayAnim();
        }

    }
}
<|MERGE_RESOLUTION|>--- conflicted
+++ resolved
@@ -32,17 +32,13 @@
         {
             Assert.IsTrue(Description.Spawns.Length == 2, $"Found {Description.Spawns.Length} spawns for action {Description.ActionTypeEnum}. Should be exactly 2: a charge-up particle and a fully-charged particle");
 
-<<<<<<< HEAD
-            m_ChargeGraphics = InstantiateSpecialFXGraphic(Description.Spawns[0], m_Parent.transform, true);
-=======
             if (!Anticipated)
             {
                 PlayAnim();
             }
 
             base.Start();
-            m_ChargeGraphics = InstantiateSpecialFXGraphic(Description.Spawns[0], true);
->>>>>>> 66d3a120
+            m_ChargeGraphics = InstantiateSpecialFXGraphic(Description.Spawns[0], m_Parent.transform, true);
             return true;
         }
 
