using System;
using System.Collections.Generic;
using UnityEngine;
<<<<<<< HEAD
using UnityEngine.SceneManagement;
using TMPro;
using Unity.Multiplayer.Samples.Utilities;
=======
using TMPro;
using Unity.Multiplayer.Samples.BossRoom.Shared.Infrastructure;
>>>>>>> 59d83229
using Unity.Netcode;

namespace Unity.Multiplayer.Samples.BossRoom.Client
{
    /// <summary>
    /// Client specialization of the Character Select game state. Mainly controls the UI during character-select.
    /// </summary>
    [RequireComponent(typeof(CharSelectData))]
    public class ClientCharSelectState : GameStateBehaviour
    {
        /// <summary>
        /// Reference to the scene's state object so that UI can access state
        /// </summary>
        public static ClientCharSelectState Instance { get; private set; }

        public override GameState ActiveState { get { return GameState.CharSelect; } }
        public CharSelectData CharSelectData { get; private set; }

        [SerializeField]
        [Tooltip("This is triggered when the player chooses a character")]
        string m_AnimationTriggerOnCharSelect = "BeginRevive";

        [SerializeField]
        [Tooltip("This is triggered when the player presses the \"Ready\" button")]
        string m_AnimationTriggerOnCharChosen = "BeginRevive";

        [Header("Lobby Seats")]
        [SerializeField]
        [Tooltip("Collection of 8 portrait-boxes, one for each potential lobby member")]
        List<UICharSelectPlayerSeat> m_PlayerSeats;

        [System.Serializable]
        public class ColorAndIndicator
        {
            public Sprite Indicator;
            public Color Color;
        }
        [Tooltip("Representational information for each player")]
        public ColorAndIndicator[] m_IdentifiersForEachPlayerNumber;

        [SerializeField]
        [Tooltip("Text element containing player count which updates as players connect")]
        TextMeshProUGUI m_NumPlayersText;

        [SerializeField]
        [Tooltip("Text element for the Ready button")]
        TextMeshProUGUI m_ReadyButtonText;

        [Header("UI Elements for different lobby modes")]
        [SerializeField]
        [Tooltip("UI elements to turn on when the player hasn't chosen their seat yet. Turned off otherwise!")]
        List<GameObject> m_UIElementsForNoSeatChosen;

        [SerializeField]
        [Tooltip("UI elements to turn on when the player has locked in their seat choice (and is now waiting for other players to do the same). Turned off otherwise!")]
        List<GameObject> m_UIElementsForSeatChosen;

        [SerializeField]
        [Tooltip("UI elements to turn on when the lobby is closed (and game is about to start). Turned off otherwise!")]
        List<GameObject> m_UIElementsForLobbyEnding;

        [SerializeField]
        [Tooltip("UI elements to turn on when there's been a fatal error (and the client cannot proceed). Turned off otherwise!")]
        List<GameObject> m_UIElementsForFatalError;

        [Header("Misc")]
        [SerializeField]
        [Tooltip("The controller for the class-info box")]
        UICharSelectClassInfoBox m_ClassInfoBox;

        [SerializeField]
        Transform m_CharacterGraphicsParent;

        int m_LastSeatSelected = -1;
        bool m_HasLocalPlayerLockedIn = false;

        GameObject m_CurrentCharacterGraphics;

        Animator m_CurrentCharacterGraphicsAnimator;

        Dictionary<Guid, GameObject> m_SpawnedCharacterGraphics = new Dictionary<Guid, GameObject>();

        /// <summary>
        /// Conceptual modes or stages that the lobby can be in. We don't actually
        /// bother to keep track of what LobbyMode we're in at any given time; it's just
        /// an abstraction that makes it easier to configure which UI elements should
        /// be enabled/disabled in each stage of the lobby.
        /// </summary>
        enum LobbyMode
        {
            ChooseSeat, // "Choose your seat!" stage
            SeatChosen, // "Waiting for other players!" stage
            LobbyEnding, // "Get ready! Game is starting!" stage
            FatalError, // "Fatal Error" stage
        }

        Dictionary<LobbyMode, List<GameObject>> m_LobbyUIElementsByMode;

        [SerializeField] GameObject[] m_GameObjectsThatWillBeInjectedAutomatically;
        DIScope m_Scope;

        void Awake()
        {
            //creating a child scope just to have manual control over the lifetime of the things
            //that shouldn't live past the current scene existence
            m_Scope = new DIScope(DIScope.RootScope);

            m_Scope.FinalizeScopeConstruction();

            Instance = this;
            CharSelectData = GetComponent<CharSelectData>();
            m_LobbyUIElementsByMode = new Dictionary<LobbyMode, List<GameObject>>()
            {
                { LobbyMode.ChooseSeat, m_UIElementsForNoSeatChosen },
                { LobbyMode.SeatChosen, m_UIElementsForSeatChosen },
                { LobbyMode.LobbyEnding, m_UIElementsForLobbyEnding },
                { LobbyMode.FatalError, m_UIElementsForFatalError },
            };

            foreach (var autoInjectedGameObject in m_GameObjectsThatWillBeInjectedAutomatically)
            {
                m_Scope.InjectIn(autoInjectedGameObject);
            }
        }

        public override void OnDestroy()
        {
            m_Scope.Dispose();
        }

        protected override void Start()
        {
            base.Start();
            for (int i = 0; i < m_PlayerSeats.Count; ++i)
            {
                m_PlayerSeats[i].Initialize(i);
            }

            ConfigureUIForLobbyMode(LobbyMode.ChooseSeat);
            UpdateCharacterSelection(CharSelectData.SeatState.Inactive);
        }

        public override void OnNetworkDespawn()
        {
            if (CharSelectData)
            {
                CharSelectData.IsLobbyClosed.OnValueChanged -= OnLobbyClosedChanged;
                CharSelectData.LobbyPlayers.OnListChanged -= OnLobbyPlayerStateChanged;
            }

            if (Instance == this)
            {
                Instance = null;
            }
        }

        public override void OnNetworkSpawn()
        {
            if (!IsClient)
            {
                enabled = false;
            }
            else
            {
                CharSelectData.IsLobbyClosed.OnValueChanged += OnLobbyClosedChanged;
                CharSelectData.LobbyPlayers.OnListChanged += OnLobbyPlayerStateChanged;
            }
        }

        /// <summary>
        /// Called when our PlayerNumber (e.g. P1, P2, etc.) has been assigned by the server
        /// </summary>
        /// <param name="playerNum"></param>
        void OnAssignedPlayerNumber(int playerNum)
        {
            m_ClassInfoBox.OnSetPlayerNumber(playerNum);
        }

        void UpdatePlayerCount()
        {
            int count = CharSelectData.LobbyPlayers.Count;
            var pstr = (count > 1) ? "players" : "player";
            m_NumPlayersText.text = "<b>" + count + "</b> " + pstr + " connected";
        }

        /// <summary>
        /// Called by the server when any of the seats in the lobby have changed. (Including ours!)
        /// </summary>
        void OnLobbyPlayerStateChanged(NetworkListEvent<CharSelectData.LobbyPlayerState> changeEvent)
        {
            UpdateSeats();
            UpdatePlayerCount();

            // now let's find our local player in the list and update the character/info box appropriately
            int localPlayerIdx = -1;
            for (int i = 0; i < CharSelectData.LobbyPlayers.Count; ++i)
            {
                if (CharSelectData.LobbyPlayers[i].ClientId == NetworkManager.Singleton.LocalClientId)
                {
                    localPlayerIdx = i;
                    break;
                }
            }

            if (localPlayerIdx == -1)
            {
                // we aren't currently participating in the lobby!
                // this can happen for various reasons, such as the lobby being full and us not getting a seat.
                UpdateCharacterSelection(CharSelectData.SeatState.Inactive);
            }
            else if (CharSelectData.LobbyPlayers[localPlayerIdx].SeatState == CharSelectData.SeatState.Inactive)
            {
                // we haven't chosen a seat yet (or were kicked out of our seat by someone else)
                UpdateCharacterSelection(CharSelectData.SeatState.Inactive);
                // make sure our player num is properly set in Lobby UI
                OnAssignedPlayerNumber(CharSelectData.LobbyPlayers[localPlayerIdx].PlayerNum);
            }
            else
            {
                // we have a seat! Note that if our seat is LockedIn, this function will also switch the lobby mode
                UpdateCharacterSelection(CharSelectData.LobbyPlayers[localPlayerIdx].SeatState, CharSelectData.LobbyPlayers[localPlayerIdx].SeatIdx);
            }
        }

        /// <summary>
        /// Internal utility that sets the character-graphics and class-info box based on
        /// our chosen seat. It also triggers a LobbyMode change when it notices that our seat-state
        /// is LockedIn.
        /// </summary>
        /// <param name="state">Our current seat state</param>
        /// <param name="seatIdx">Which seat we're sitting in, or -1 if SeatState is Inactive</param>
        void UpdateCharacterSelection(CharSelectData.SeatState state, int seatIdx = -1)
        {
            bool isNewSeat = m_LastSeatSelected != seatIdx;

            m_LastSeatSelected = seatIdx;
            if (state == CharSelectData.SeatState.Inactive)
            {
                if (m_CurrentCharacterGraphics)
                {
                    m_CurrentCharacterGraphics.SetActive(false);
                }

                m_ClassInfoBox.ConfigureForNoSelection();
            }
            else
            {
                if (seatIdx != -1)
                {
                    // change character preview when selecting a new seat
                    if (isNewSeat)
                    {
                        var selectedCharacterGraphics = GetCharacterGraphics(CharSelectData.AvatarConfiguration[seatIdx]);

                        if (m_CurrentCharacterGraphics)
                        {
                            m_CurrentCharacterGraphics.SetActive(false);
                        }

                        selectedCharacterGraphics.SetActive(true);
                        m_CurrentCharacterGraphics = selectedCharacterGraphics;
                        m_CurrentCharacterGraphicsAnimator = m_CurrentCharacterGraphics.GetComponent<Animator>();

                        m_ClassInfoBox.ConfigureForClass(CharSelectData.AvatarConfiguration[seatIdx].CharacterClass);
                    }
                }
                if (state == CharSelectData.SeatState.LockedIn && !m_HasLocalPlayerLockedIn)
                {
                    // the local player has locked in their seat choice! Rearrange the UI appropriately
                    // the character should act excited
                    m_CurrentCharacterGraphicsAnimator.SetTrigger(m_AnimationTriggerOnCharChosen);
                    ConfigureUIForLobbyMode(CharSelectData.IsLobbyClosed.Value ? LobbyMode.LobbyEnding : LobbyMode.SeatChosen);
                    m_HasLocalPlayerLockedIn = true;
                }
                else if (m_HasLocalPlayerLockedIn && state == CharSelectData.SeatState.Active)
                {
                    // reset character seats if locked in choice was unselected
                    if (m_HasLocalPlayerLockedIn)
                    {
                        ConfigureUIForLobbyMode(LobbyMode.ChooseSeat);
                        m_ClassInfoBox.SetLockedIn(false);
                        m_HasLocalPlayerLockedIn = false;
                    }
                }
                else if (state == CharSelectData.SeatState.Active && isNewSeat)
                {
                    m_CurrentCharacterGraphicsAnimator.SetTrigger(m_AnimationTriggerOnCharSelect);
                }
            }
        }

        /// <summary>
        /// Internal utility that sets the graphics for the eight lobby-seats (based on their current networked state)
        /// </summary>
        void UpdateSeats()
        {
            // Players can hop between seats -- and can even SHARE seats -- while they're choosing a class.
            // Once they have chosen their class (by "locking in" their seat), other players in that seat are kicked out.
            // But until a seat is locked in, we need to display each seat as being used by the latest player to choose it.
            // So we go through all players and figure out who should visually be shown as sitting in that seat.
            CharSelectData.LobbyPlayerState[] curSeats = new CharSelectData.LobbyPlayerState[m_PlayerSeats.Count];
            foreach (CharSelectData.LobbyPlayerState playerState in CharSelectData.LobbyPlayers)
            {
                if (playerState.SeatIdx == -1 || playerState.SeatState == CharSelectData.SeatState.Inactive)
                    continue; // this player isn't seated at all!
                if (curSeats[playerState.SeatIdx].SeatState == CharSelectData.SeatState.Inactive
                    || (curSeats[playerState.SeatIdx].SeatState == CharSelectData.SeatState.Active && curSeats[playerState.SeatIdx].LastChangeTime < playerState.LastChangeTime))
                {
                    // this is the best candidate to be displayed in this seat (so far)
                    curSeats[playerState.SeatIdx] = playerState;
                }
            }

            // now actually update the seats in the UI
            for (int i = 0; i < m_PlayerSeats.Count; ++i)
            {
                m_PlayerSeats[i].SetState(curSeats[i].SeatState, curSeats[i].PlayerNum, curSeats[i].PlayerName);
            }
        }

        /// <summary>
        /// Called by the server when the lobby closes (because all players are seated and locked in)
        /// </summary>
        void OnLobbyClosedChanged(bool wasLobbyClosed, bool isLobbyClosed)
        {
            if (isLobbyClosed)
            {
                ConfigureUIForLobbyMode(LobbyMode.LobbyEnding);
            }
        }

        /// <summary>
        /// Turns on the UI elements for a specified "lobby mode", and turns off UI elements for all other modes.
        /// It can also disable/enable the lobby seats and the "Ready" button if they are inappropriate for the
        /// given mode.
        /// </summary>
        void ConfigureUIForLobbyMode(LobbyMode mode)
        {
            // first the easy bit: turn off all the inappropriate ui elements, and turn the appropriate ones on!
            foreach (var list in m_LobbyUIElementsByMode.Values)
            {
                foreach (var uiElement in list)
                {
                    uiElement.SetActive(false);
                }
            }

            foreach (var uiElement in m_LobbyUIElementsByMode[mode])
            {
                uiElement.SetActive(true);
            }

            // that finishes the easy bit. Next, each lobby mode might also need to configure the lobby seats and class-info box.
            bool isSeatsDisabledInThisMode = false;
            switch (mode)
            {
                case LobbyMode.ChooseSeat:
                    if (m_LastSeatSelected == -1)
                    {
                        if (m_CurrentCharacterGraphics)
                        {
                            m_CurrentCharacterGraphics.gameObject.SetActive(false);
                        }
                        m_ClassInfoBox.ConfigureForNoSelection();
                    }
                    m_ReadyButtonText.text = "READY!";
                    break;
                case LobbyMode.SeatChosen:
                    isSeatsDisabledInThisMode = true;
                    m_ClassInfoBox.SetLockedIn(true);
                    m_ReadyButtonText.text = "UNREADY";
                    break;
                case LobbyMode.FatalError:
                    isSeatsDisabledInThisMode = true;
                    m_ClassInfoBox.ConfigureForNoSelection();
                    break;
                case LobbyMode.LobbyEnding:
                    isSeatsDisabledInThisMode = true;
                    m_ClassInfoBox.ConfigureForNoSelection();
                    break;
            }

            // go through all our seats and enable or disable buttons
            foreach (var seat in m_PlayerSeats)
            {
                // disable interaction if seat is already locked or all seats disabled
                seat.SetDisableInteraction(seat.IsLocked() || isSeatsDisabledInThisMode);
            }

        }

        /// <summary>
        /// Called directly by UI elements!
        /// </summary>
        /// <param name="seatIdx"></param>
        public void OnPlayerClickedSeat(int seatIdx)
        {
            CharSelectData.ChangeSeatServerRpc(NetworkManager.Singleton.LocalClientId, seatIdx, false);
        }

        /// <summary>
        /// Called directly by UI elements!
        /// </summary>
        public void OnPlayerClickedReady()
        {
            // request to lock in or unlock if already locked in
<<<<<<< HEAD
            CharSelectData.ChangeSeatServerRpc(NetworkManager.Singleton.LocalClientId, m_LastSeatSelected, !m_HasLocalPlayerLockedIn );
        }

        /// <summary>
        /// Called directly by UI elements!
        /// </summary>
        public void OnPlayerExit()
        {
            // Player is leaving the group
            // first disconnect then return to menu
            var gameNetPortal = GameObject.FindGameObjectWithTag("GameNetPortal").GetComponent<GameNetPortal>();
            gameNetPortal.RequestDisconnect();
            SceneLoaderWrapper.Instance.LoadScene("MainMenu");
=======
            CharSelectData.ChangeSeatServerRpc(NetworkManager.Singleton.LocalClientId, m_LastSeatSelected, !m_HasLocalPlayerLockedIn);
>>>>>>> 59d83229
        }

        GameObject GetCharacterGraphics(Avatar avatar)
        {
            if (!m_SpawnedCharacterGraphics.TryGetValue(avatar.Guid, out GameObject characterGraphics))
            {
                characterGraphics = Instantiate(avatar.GraphicsCharacterSelect, m_CharacterGraphicsParent);
                m_SpawnedCharacterGraphics.Add(avatar.Guid, characterGraphics);
            }

            return characterGraphics;
        }

#if UNITY_EDITOR
        void OnValidate()
        {
            if (gameObject.scene.rootCount > 1) // Hacky way for checking if this is a scene object or a prefab instance and not a prefab definition.
            {
                while (m_PlayerSeats.Count < CharSelectData.k_MaxLobbyPlayers)
                {
                    m_PlayerSeats.Add(null);
                }
            }
        }
#endif

    }
}<|MERGE_RESOLUTION|>--- conflicted
+++ resolved
@@ -1,14 +1,10 @@
 using System;
 using System.Collections.Generic;
 using UnityEngine;
-<<<<<<< HEAD
 using UnityEngine.SceneManagement;
 using TMPro;
 using Unity.Multiplayer.Samples.Utilities;
-=======
-using TMPro;
 using Unity.Multiplayer.Samples.BossRoom.Shared.Infrastructure;
->>>>>>> 59d83229
 using Unity.Netcode;
 
 namespace Unity.Multiplayer.Samples.BossRoom.Client
@@ -415,23 +411,7 @@
         public void OnPlayerClickedReady()
         {
             // request to lock in or unlock if already locked in
-<<<<<<< HEAD
-            CharSelectData.ChangeSeatServerRpc(NetworkManager.Singleton.LocalClientId, m_LastSeatSelected, !m_HasLocalPlayerLockedIn );
-        }
-
-        /// <summary>
-        /// Called directly by UI elements!
-        /// </summary>
-        public void OnPlayerExit()
-        {
-            // Player is leaving the group
-            // first disconnect then return to menu
-            var gameNetPortal = GameObject.FindGameObjectWithTag("GameNetPortal").GetComponent<GameNetPortal>();
-            gameNetPortal.RequestDisconnect();
-            SceneLoaderWrapper.Instance.LoadScene("MainMenu");
-=======
             CharSelectData.ChangeSeatServerRpc(NetworkManager.Singleton.LocalClientId, m_LastSeatSelected, !m_HasLocalPlayerLockedIn);
->>>>>>> 59d83229
         }
 
         GameObject GetCharacterGraphics(Avatar avatar)
