--- conflicted
+++ resolved
@@ -65,8 +65,6 @@
 
         event Action Destroyed;
 
-<<<<<<< HEAD
-        public bool CanPerformActions { get { return m_NetState.CanPerformActions; } }
 
         /// <summary>
         /// When true, the visualization moves itself to keep in sync with the network transform.
@@ -74,8 +72,6 @@
         /// </summary>
         bool m_IsFollowingNetworkTransform = true;
 
-=======
->>>>>>> cb2efa68
         /// <inheritdoc />
         public override void NetworkStart()
         {
@@ -307,7 +303,6 @@
             }
         }
 
-<<<<<<< HEAD
         void OnTeleport(Vector3 newCanonicalPosition)
         {
             // to ensure that we don't try to smooth-move between our old and new positions, move us there immediately!
@@ -317,37 +312,6 @@
             // give actions a chance to react to the teleportation
             m_ActionViz.OnTeleport();
 
-=======
-        /// <summary>
-        /// Returns the value we should set the Animator's "Speed" variable, given current
-        /// gameplay conditions.
-        /// </remarks>
-        private float GetVisualMovementSpeed()
-        {
-            Assert.IsNotNull(m_VisualizationConfiguration);
-            if (m_NetState.NetworkLifeState.Value != LifeState.Alive)
-            {
-                return m_VisualizationConfiguration.SpeedDead;
-            }
-
-            switch (m_NetState.MovementStatus.Value)
-            {
-                case MovementStatus.Idle:
-                    return m_VisualizationConfiguration.SpeedIdle;
-                case MovementStatus.Normal:
-                    return m_VisualizationConfiguration.SpeedNormal;
-                case MovementStatus.Uncontrolled:
-                    return m_VisualizationConfiguration.SpeedUncontrolled;
-                case MovementStatus.Slowed:
-                    return m_VisualizationConfiguration.SpeedSlowed;
-                case MovementStatus.Hasted:
-                    return m_VisualizationConfiguration.SpeedHasted;
-                case MovementStatus.Walking:
-                    return m_VisualizationConfiguration.SpeedWalking;
-                default:
-                    throw new Exception($"Unknown MovementStatus {m_NetState.MovementStatus.Value}");
-            }
->>>>>>> cb2efa68
         }
 
         void Update()
