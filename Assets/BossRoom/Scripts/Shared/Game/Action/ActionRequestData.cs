--- conflicted
+++ resolved
@@ -83,18 +83,6 @@
     /// </summary>
     public class ActionData
     {
-<<<<<<< HEAD
-        public static Dictionary<ActionLogic, ActionLogicInfo> LogicInfos = new Dictionary<ActionLogic, ActionLogicInfo>
-        {
-            {ActionLogic.MELEE, new ActionLogicInfo{} },
-            {ActionLogic.RANGED, new ActionLogicInfo{HasDirection=true} },
-            {ActionLogic.RANGEDTARGETED, new ActionLogicInfo{HasTarget=true} },
-            {ActionLogic.CHASE, new ActionLogicInfo{HasTarget=true, HasAmount=true} },
-            {ActionLogic.REVIVE, new ActionLogicInfo{HasTarget=true} },
-        };
-
-=======
->>>>>>> 7e27f95c
         public static Dictionary<ActionType, List<ActionDescription>> ActionDescriptions = new Dictionary<ActionType, List<ActionDescription>>
         {
             { ActionType.TANK_BASEATTACK , new List<ActionDescription>
@@ -116,7 +104,6 @@
             { ActionType.GENERAL_CHASE, new List<ActionDescription>
                 {
                     {new ActionDescription{Logic=ActionLogic.CHASE } }
-<<<<<<< HEAD
                 } 
             },
             
@@ -125,10 +112,6 @@
                     {new ActionDescription{Logic=ActionLogic.REVIVE, Amount=10, ExecTime_s=0.3f, Duration_s=0.5f, Anim="Todo"  } }
                 } 
             }   
-=======
-                }
-            }
->>>>>>> 7e27f95c
         };
     }
 
