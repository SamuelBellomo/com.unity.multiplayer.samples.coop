--- conflicted
+++ resolved
@@ -225,13 +225,8 @@
         {
             if (NetState.LifeState == LifeState.Fainted)
             {
-<<<<<<< HEAD
                 NetState.HitPoints = Mathf.Clamp(HP, 0, NetState.CharacterData.BaseHP.Value);
-                NetState.NetworkLifeState.Value = LifeState.Alive;
-=======
-                NetState.HitPoints = NetState.CharacterData.BaseHP.Value;
-                NetState.LifeState = LifeState.Alive;
->>>>>>> bd41772d
+                NetState.NetworkLifeState.LifeState.Value = LifeState.Alive;
             }
         }
 
