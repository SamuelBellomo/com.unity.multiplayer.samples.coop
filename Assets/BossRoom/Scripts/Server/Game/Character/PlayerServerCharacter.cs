--- conflicted
+++ resolved
@@ -81,9 +81,5 @@
             Debug.LogError($"PlayerServerCharacter owned by client {ownerClientId} not found");
             return null;
         }
-<<<<<<< HEAD
-
-=======
->>>>>>> cba425e0
     }
 }