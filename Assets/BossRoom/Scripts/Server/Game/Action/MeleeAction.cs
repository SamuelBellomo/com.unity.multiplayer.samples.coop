--- conflicted
+++ resolved
@@ -85,14 +85,8 @@
             //system will play the hit-react on (in case there's any ambiguity).
             for (int i = 0; i < numResults; i++)
             {
-<<<<<<< HEAD
-                var serverChar = results[i].collider.GetComponent<ServerCharacter>();
-                if (serverChar.NetworkObjectId == foeHint)
-=======
                 var serverChar = results[i].collider.GetComponent<IDamageable>();
-                
-                if (serverChar!=null && serverChar.NetworkId == foeHint)
->>>>>>> 7c6c0ab5
+                if (serverChar!=null && serverChar.NetworkObjectId == foeHint)
                 {
                     foundFoe = serverChar;
                     break;
