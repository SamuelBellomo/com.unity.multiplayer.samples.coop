using System;
using Unity.Multiplayer.Samples.BossRoom.Server;
using Unity.Netcode;
using UnityEngine;
using UnityEngine.SceneManagement;

namespace Unity.Multiplayer.Samples.BossRoom.Debug
{
    /// <summary>
    /// Handles debug cheat events, applies them on the server and logs them on all clients. This class is only
    /// available in the editor or for development builds
    /// </summary>
    public class DebugCheatsManager : NetworkBehaviour
    {
        [SerializeField]
        GameObject m_DebugCheatsPanel;

#if UNITY_EDITOR || DEVELOPMENT_BUILD
        [SerializeField]
        [Tooltip("Enemy to spawn. Make sure this is included in the NetworkManager's list of prefabs!")]
        NetworkObject m_EnemyPrefab;

        [SerializeField]
        [Tooltip("Boss to spawn. Make sure this is included in the NetworkManager's list of prefabs!")]
        NetworkObject m_BossPrefab;

        [SerializeField]
        KeyCode m_OpenWindowKeyCode = KeyCode.Slash;

        const int k_NbTouchesToOpenWindow = 4;

        void Update()
        {
            if (Input.touchCount == k_NbTouchesToOpenWindow ||
                m_OpenWindowKeyCode != KeyCode.None && Input.GetKeyDown(m_OpenWindowKeyCode))
            {
                m_DebugCheatsPanel.SetActive(!m_DebugCheatsPanel.activeSelf);
            }
        }

        public void SpawnEnemy()
        {
            SpawnEnemyServerRpc();
        }

        public void SpawnBoss()
        {
            SpawnBossServerRpc();
        }

        public void KillRandomEnemy()
        {
<<<<<<< HEAD
            KillRandomEnemyServerRpc();
=======
            LogCheatNotImplemented("KillRandomEnemy");
>>>>>>> 3a6174aa
        }

        public void KillAllEnemies()
        {
<<<<<<< HEAD
            KillAllEnemiesServerRpc();
=======

            LogCheatNotImplemented("KillAllEnemies");
        }

        public void ToggleGodMode()
        {

            LogCheatNotImplemented("ToggleGodMode");
        }

        public void HealPlayer()
        {

            LogCheatNotImplemented("HealPlayer");
        }

        public void KillPlayer()
        {

            LogCheatNotImplemented("KillPlayer");
        }

        public void ToggleSuperSpeed()
        {

            LogCheatNotImplemented("ToggleSuperSpeed");
        }

        public void ToggleTeleportMode()
        {

            LogCheatNotImplemented("ToggleTeleportMode");
        }

        public void ToggleDoor()
        {

            LogCheatNotImplemented("ToggleDoor");
        }

        public void TogglePortals()
        {

            LogCheatNotImplemented("TogglePortals");
>>>>>>> 3a6174aa
        }

        public void GoToPostGame()
        {
            GoToPostGameServerRpc();
        }

        [ServerRpc(RequireOwnership = false)]
        void SpawnEnemyServerRpc(ServerRpcParams serverRpcParams = default)
        {
            var newEnemy = Instantiate(m_EnemyPrefab);
            newEnemy.SpawnWithOwnership(NetworkManager.Singleton.LocalClientId, true);
            LogCheatUsedClientRPC(serverRpcParams.Receive.SenderClientId, "SpawnEnemy");
        }

        [ServerRpc(RequireOwnership = false)]
        void SpawnBossServerRpc(ServerRpcParams serverRpcParams = default)
        {
            var newEnemy = Instantiate(m_BossPrefab);
            newEnemy.SpawnWithOwnership(NetworkManager.Singleton.LocalClientId, true);
            LogCheatUsedClientRPC(serverRpcParams.Receive.SenderClientId, "SpawnBoss");
        }

        [ServerRpc(RequireOwnership = false)]
        void KillRandomEnemyServerRpc(ServerRpcParams serverRpcParams = default)
        {
            foreach (var serverCharacter in FindObjectsOfType<ServerCharacter>())
            {
                if (serverCharacter.IsNpc && serverCharacter.NetState.LifeState == LifeState.Alive)
                {
                    serverCharacter.ReceiveHP(null, -serverCharacter.NetState.HitPoints);
                    break;
                }
            }
            LogCheatUsedClientRPC(serverRpcParams.Receive.SenderClientId, "KillRandomEnemy");
        }

        [ServerRpc(RequireOwnership = false)]
        void KillAllEnemiesServerRpc(ServerRpcParams serverRpcParams = default)
        {
            foreach (var serverCharacter in FindObjectsOfType<ServerCharacter>())
            {
                if (serverCharacter.IsNpc)
                {
                    serverCharacter.ReceiveHP(null, -serverCharacter.NetState.HitPoints);
                }
            }
            LogCheatUsedClientRPC(serverRpcParams.Receive.SenderClientId, "KillAllEnemies");
        }

        [ServerRpc(RequireOwnership = false)]
        void GoToPostGameServerRpc(ServerRpcParams serverRpcParams = default)
        {
            NetworkManager.SceneManager.LoadScene("PostGame", LoadSceneMode.Single);
            LogCheatUsedClientRPC(serverRpcParams.Receive.SenderClientId, "GoToPostGame");
        }

        [ClientRpc]
        void LogCheatUsedClientRPC(ulong clientId, string cheatUsed)
        {
            UnityEngine.Debug.Log($"Cheat {cheatUsed} used by client {clientId}");
        }

        void LogCheatNotImplemented(string cheat)
        {
            UnityEngine.Debug.Log($"Cheat {cheat} not implemented");
        }

#else
        void Awake()
        {
            m_DebugCheatsPanel.SetActive(false);
        }
#endif
    }
}<|MERGE_RESOLUTION|>--- conflicted
+++ resolved
@@ -50,20 +50,12 @@
 
         public void KillRandomEnemy()
         {
-<<<<<<< HEAD
             KillRandomEnemyServerRpc();
-=======
-            LogCheatNotImplemented("KillRandomEnemy");
->>>>>>> 3a6174aa
         }
 
         public void KillAllEnemies()
         {
-<<<<<<< HEAD
             KillAllEnemiesServerRpc();
-=======
-
-            LogCheatNotImplemented("KillAllEnemies");
         }
 
         public void ToggleGodMode()
@@ -106,7 +98,6 @@
         {
 
             LogCheatNotImplemented("TogglePortals");
->>>>>>> 3a6174aa
         }
 
         public void GoToPostGame()
