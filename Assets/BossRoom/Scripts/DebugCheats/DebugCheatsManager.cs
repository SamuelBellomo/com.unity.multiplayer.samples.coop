--- conflicted
+++ resolved
@@ -55,11 +55,7 @@
 
         public void KillAllEnemies()
         {
-<<<<<<< HEAD
             KillAllEnemiesServerRpc();
-=======
-            LogCheatNotImplemented("KillAllEnemies");
->>>>>>> cba425e0
         }
 
         public void ToggleGodMode()
@@ -119,7 +115,6 @@
         }
 
         [ServerRpc(RequireOwnership = false)]
-<<<<<<< HEAD
         void KillRandomEnemyServerRpc(ServerRpcParams serverRpcParams = default)
         {
             foreach (var serverCharacter in FindObjectsOfType<ServerCharacter>())
@@ -144,7 +139,9 @@
                 }
             }
             LogCheatUsedClientRPC(serverRpcParams.Receive.SenderClientId, "KillAllEnemies");
-=======
+        }
+
+        [ServerRpc(RequireOwnership = false)]
         void ToggleGodModeServerRpc(ServerRpcParams serverRpcParams = default)
         {
             ulong clientId = serverRpcParams.Receive.SenderClientId;
@@ -154,7 +151,6 @@
                 playerServerCharacter.NetState.NetworkLifeState.IsGodMode.Value = !playerServerCharacter.NetState.NetworkLifeState.IsGodMode.Value;
                 LogCheatUsedClientRPC(serverRpcParams.Receive.SenderClientId, "ToggleGodMode");
             }
->>>>>>> cba425e0
         }
 
         [ServerRpc(RequireOwnership = false)]
