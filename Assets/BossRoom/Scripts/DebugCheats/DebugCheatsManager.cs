using System;
using Unity.Multiplayer.Samples.BossRoom.Server;
using Unity.Netcode;
using UnityEngine;
using UnityEngine.SceneManagement;

namespace Unity.Multiplayer.Samples.BossRoom.Debug
{
    /// <summary>
    /// Handles debug cheat events, applies them on the server and logs them on all clients. This class is only
    /// available in the editor or for development builds
    /// </summary>
    public class DebugCheatsManager : NetworkBehaviour
    {
        [SerializeField]
        GameObject m_DebugCheatsPanel;

#if UNITY_EDITOR || DEVELOPMENT_BUILD
        [SerializeField]
        [Tooltip("Enemy to spawn. Make sure this is included in the NetworkManager's list of prefabs!")]
        NetworkObject m_EnemyPrefab;

        [SerializeField]
        [Tooltip("Boss to spawn. Make sure this is included in the NetworkManager's list of prefabs!")]
        NetworkObject m_BossPrefab;

        [SerializeField]
        KeyCode m_OpenWindowKeyCode = KeyCode.Slash;

        const int k_NbTouchesToOpenWindow = 4;

        void Update()
        {
            if (Input.touchCount == k_NbTouchesToOpenWindow ||
                m_OpenWindowKeyCode != KeyCode.None && Input.GetKeyDown(m_OpenWindowKeyCode))
            {
                m_DebugCheatsPanel.SetActive(!m_DebugCheatsPanel.activeSelf);
            }
        }

        public void SpawnEnemy()
        {
            SpawnEnemyServerRpc();
        }

        public void SpawnBoss()
        {
            SpawnBossServerRpc();
        }

        public void KillRandomEnemy()
        {
            LogCheatNotImplemented("KillRandomEnemy");
        }

        public void KillAllEnemies()
        {
            LogCheatNotImplemented("KillAllEnemies");
        }

        public void ToggleGodMode()
        {
            ToggleGodModeServerRpc();
        }

        public void HealPlayer()
        {
<<<<<<< HEAD
            HealPlayerServerRpc();
=======
            LogCheatNotImplemented("HealPlayer");
>>>>>>> cba425e0
        }

        public void KillPlayer()
        {
<<<<<<< HEAD
            KillPlayerServerRpc();
=======
            LogCheatNotImplemented("KillPlayer");
>>>>>>> cba425e0
        }

        public void ToggleSuperSpeed()
        {
            LogCheatNotImplemented("ToggleSuperSpeed");
        }

        public void ToggleTeleportMode()
        {
            LogCheatNotImplemented("ToggleTeleportMode");
        }

        public void ToggleDoor()
        {
            LogCheatNotImplemented("ToggleDoor");
        }

        public void TogglePortals()
        {
            LogCheatNotImplemented("TogglePortals");
        }

        public void GoToPostGame()
        {
            GoToPostGameServerRpc();
        }

        [ServerRpc(RequireOwnership = false)]
        void SpawnEnemyServerRpc(ServerRpcParams serverRpcParams = default)
        {
            var newEnemy = Instantiate(m_EnemyPrefab);
            newEnemy.SpawnWithOwnership(NetworkManager.Singleton.LocalClientId, true);
            LogCheatUsedClientRPC(serverRpcParams.Receive.SenderClientId, "SpawnEnemy");
        }

        [ServerRpc(RequireOwnership = false)]
        void SpawnBossServerRpc(ServerRpcParams serverRpcParams = default)
        {
            var newEnemy = Instantiate(m_BossPrefab);
            newEnemy.SpawnWithOwnership(NetworkManager.Singleton.LocalClientId, true);
            LogCheatUsedClientRPC(serverRpcParams.Receive.SenderClientId, "SpawnBoss");
        }

        [ServerRpc(RequireOwnership = false)]
        void ToggleGodModeServerRpc(ServerRpcParams serverRpcParams = default)
        {
            ulong clientId = serverRpcParams.Receive.SenderClientId;
            var playerServerCharacter = PlayerServerCharacter.GetPlayerServerCharacter(clientId);
            if (playerServerCharacter != null)
            {
                playerServerCharacter.NetState.NetworkLifeState.IsGodMode.Value = !playerServerCharacter.NetState.NetworkLifeState.IsGodMode.Value;
                LogCheatUsedClientRPC(serverRpcParams.Receive.SenderClientId, "ToggleGodMode");
            }
        }

        [ServerRpc(RequireOwnership = false)]
        void GoToPostGameServerRpc(ServerRpcParams serverRpcParams = default)
        {
            NetworkManager.SceneManager.LoadScene("PostGame", LoadSceneMode.Single);
            LogCheatUsedClientRPC(serverRpcParams.Receive.SenderClientId, "GoToPostGame");
        }

        [ServerRpc(RequireOwnership = false)]
        void HealPlayerServerRpc(ServerRpcParams serverRpcParams = default)
        {
            ulong clientId = serverRpcParams.Receive.SenderClientId;
            var playerServerCharacter = PlayerServerCharacter.GetPlayerServerCharacter(clientId);
            if (playerServerCharacter != null)
            {
                var baseHp = playerServerCharacter.NetState.CharacterClass.BaseHP.Value;
                if (playerServerCharacter.NetState.LifeState == LifeState.Fainted)
                {
                    playerServerCharacter.Revive(null, baseHp);
                }
                else
                {
                    playerServerCharacter.ReceiveHP(null, baseHp);
                }
                LogCheatUsedClientRPC(serverRpcParams.Receive.SenderClientId, "HealPlayer");
            }
        }

        [ServerRpc(RequireOwnership = false)]
        void KillPlayerServerRpc(ServerRpcParams serverRpcParams = default)
        {
            ulong clientId = serverRpcParams.Receive.SenderClientId;
            var playerServerCharacter = PlayerServerCharacter.GetPlayerServerCharacter(clientId);
            if (playerServerCharacter != null)
            {
                playerServerCharacter.ReceiveHP(null, -playerServerCharacter.NetState.HitPoints);
                LogCheatUsedClientRPC(serverRpcParams.Receive.SenderClientId, "KillPlayer");
            }
        }

        [ClientRpc]
        void LogCheatUsedClientRPC(ulong clientId, string cheatUsed)
        {
            UnityEngine.Debug.Log($"Cheat {cheatUsed} used by client {clientId}");
        }

        void LogCheatNotImplemented(string cheat)
        {
            UnityEngine.Debug.Log($"Cheat {cheat} not implemented");
        }

#else
        void Awake()
        {
            m_DebugCheatsPanel.SetActive(false);
        }
#endif
    }
}<|MERGE_RESOLUTION|>--- conflicted
+++ resolved
@@ -65,20 +65,12 @@
 
         public void HealPlayer()
         {
-<<<<<<< HEAD
             HealPlayerServerRpc();
-=======
-            LogCheatNotImplemented("HealPlayer");
->>>>>>> cba425e0
         }
 
         public void KillPlayer()
         {
-<<<<<<< HEAD
             KillPlayerServerRpc();
-=======
-            LogCheatNotImplemented("KillPlayer");
->>>>>>> cba425e0
         }
 
         public void ToggleSuperSpeed()
@@ -135,13 +127,6 @@
         }
 
         [ServerRpc(RequireOwnership = false)]
-        void GoToPostGameServerRpc(ServerRpcParams serverRpcParams = default)
-        {
-            NetworkManager.SceneManager.LoadScene("PostGame", LoadSceneMode.Single);
-            LogCheatUsedClientRPC(serverRpcParams.Receive.SenderClientId, "GoToPostGame");
-        }
-
-        [ServerRpc(RequireOwnership = false)]
         void HealPlayerServerRpc(ServerRpcParams serverRpcParams = default)
         {
             ulong clientId = serverRpcParams.Receive.SenderClientId;
@@ -173,6 +158,13 @@
             }
         }
 
+        [ServerRpc(RequireOwnership = false)]
+        void GoToPostGameServerRpc(ServerRpcParams serverRpcParams = default)
+        {
+            NetworkManager.SceneManager.LoadScene("PostGame", LoadSceneMode.Single);
+            LogCheatUsedClientRPC(serverRpcParams.Receive.SenderClientId, "GoToPostGame");
+        }
+
         [ClientRpc]
         void LogCheatUsedClientRPC(ulong clientId, string cheatUsed)
         {
