--- conflicted
+++ resolved
@@ -48,11 +48,6 @@
             SpawnBossServerRpc();
         }
 
-<<<<<<< HEAD
-        public void ToggleSuperSpeed()
-        {
-            ToggleSuperSpeedServerRpc();
-=======
         public void KillRandomEnemy()
         {
             LogCheatNotImplemented("KillRandomEnemy");
@@ -85,7 +80,7 @@
         public void ToggleSuperSpeed()
         {
 
-            LogCheatNotImplemented("ToggleSuperSpeed");
+            ToggleSuperSpeedServerRpc();
         }
 
         public void ToggleTeleportMode()
@@ -104,7 +99,6 @@
         {
 
             LogCheatNotImplemented("TogglePortals");
->>>>>>> 3a6174aa
         }
 
         public void GoToPostGame()
