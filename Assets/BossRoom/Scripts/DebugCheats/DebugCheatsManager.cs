--- conflicted
+++ resolved
@@ -50,11 +50,7 @@
 
         public void KillTarget()
         {
-<<<<<<< HEAD
             KillTargetServerRpc();
-=======
-            LogCheatNotImplemented("KillTarget");
->>>>>>> 07be91b2
         }
 
         public void KillAllEnemies()
