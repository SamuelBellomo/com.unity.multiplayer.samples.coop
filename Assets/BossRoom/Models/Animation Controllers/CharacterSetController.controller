%YAML 1.1
%TAG !u! tag:unity3d.com,2011:
--- !u!1101 &-9200869256768319042
AnimatorStateTransition:
  m_ObjectHideFlags: 1
  m_CorrespondingSourceObject: {fileID: 0}
  m_PrefabInstance: {fileID: 0}
  m_PrefabAsset: {fileID: 0}
  m_Name: 
  m_Conditions: []
  m_DstStateMachine: {fileID: 0}
  m_DstState: {fileID: 7103618770137260043}
  m_Solo: 0
  m_Mute: 0
  m_IsExit: 0
  serializedVersion: 3
  m_TransitionDuration: 0.25
  m_TransitionOffset: 0
  m_ExitTime: 0.87288135
  m_HasExitTime: 1
  m_HasFixedDuration: 1
  m_InterruptionSource: 0
  m_OrderedInterruption: 1
  m_CanTransitionToSelf: 1
--- !u!1102 &-9059899351118470251
AnimatorState:
  serializedVersion: 6
  m_ObjectHideFlags: 1
  m_CorrespondingSourceObject: {fileID: 0}
  m_PrefabInstance: {fileID: 0}
  m_PrefabAsset: {fileID: 0}
  m_Name: Nothing
  m_Speed: 1
  m_CycleOffset: 0
  m_Transitions:
  - {fileID: -6270680072761177303}
  - {fileID: -6385814633069835049}
  m_StateMachineBehaviours: []
  m_Position: {x: 50, y: 50, z: 0}
  m_IKOnFeet: 0
  m_WriteDefaultValues: 1
  m_Mirror: 0
  m_SpeedParameterActive: 0
  m_MirrorParameterActive: 0
  m_CycleOffsetParameterActive: 0
  m_TimeParameterActive: 0
  m_Motion: {fileID: 0}
  m_Tag: BaseNode
  m_SpeedParameter: 
  m_MirrorParameter: 
  m_CycleOffsetParameter: 
  m_TimeParameter: 
--- !u!206 &-8988982740543935465
BlendTree:
  m_ObjectHideFlags: 1
  m_CorrespondingSourceObject: {fileID: 0}
  m_PrefabInstance: {fileID: 0}
  m_PrefabAsset: {fileID: 0}
  m_Name: Blend Tree
  m_Childs:
  - serializedVersion: 2
    m_Motion: {fileID: 1827226128182048838, guid: 2115c4661f55eff45a5a0f91fc0a12f0, type: 3}
    m_Threshold: 0
    m_Position: {x: 0, y: 0}
    m_TimeScale: 1
    m_CycleOffset: 0
    m_DirectBlendParameter: Blend
    m_Mirror: 0
  - serializedVersion: 2
    m_Motion: {fileID: -3419257869308726280, guid: 2115c4661f55eff45a5a0f91fc0a12f0, type: 3}
    m_Threshold: 0.5
    m_Position: {x: 0, y: 0}
    m_TimeScale: 1
    m_CycleOffset: 0
    m_DirectBlendParameter: Blend
    m_Mirror: 0
  - serializedVersion: 2
    m_Motion: {fileID: 6200578666267062213, guid: 2115c4661f55eff45a5a0f91fc0a12f0, type: 3}
    m_Threshold: 1
    m_Position: {x: 0, y: 0}
    m_TimeScale: 1
    m_CycleOffset: 0
    m_DirectBlendParameter: Blend
    m_Mirror: 0
  - serializedVersion: 2
    m_Motion: {fileID: 6200578666267062213, guid: 2115c4661f55eff45a5a0f91fc0a12f0, type: 3}
    m_Threshold: 1.5
    m_Position: {x: 0, y: 0}
    m_TimeScale: 1.5
    m_CycleOffset: 0
    m_DirectBlendParameter: Speed
    m_Mirror: 0
  - serializedVersion: 2
    m_Motion: {fileID: 6200578666267062213, guid: 2115c4661f55eff45a5a0f91fc0a12f0, type: 3}
    m_Threshold: 2
    m_Position: {x: 0, y: 0}
    m_TimeScale: 2
    m_CycleOffset: 0
    m_DirectBlendParameter: Speed
    m_Mirror: 0
  m_BlendParameter: Speed
  m_BlendParameterY: Blend
  m_MinThreshold: 0
  m_MaxThreshold: 2
  m_UseAutomaticThresholds: 1
  m_NormalizedBlendValues: 0
  m_BlendType: 0
--- !u!1102 &-8836472361825652495
AnimatorState:
  serializedVersion: 6
  m_ObjectHideFlags: 1
  m_CorrespondingSourceObject: {fileID: 0}
  m_PrefabInstance: {fileID: 0}
  m_PrefabAsset: {fileID: 0}
  m_Name: Dead Loop
  m_Speed: 1
  m_CycleOffset: 0
  m_Transitions: []
  m_StateMachineBehaviours: []
  m_Position: {x: 50, y: 50, z: 0}
  m_IKOnFeet: 0
  m_WriteDefaultValues: 1
  m_Mirror: 0
  m_SpeedParameterActive: 0
  m_MirrorParameterActive: 0
  m_CycleOffsetParameterActive: 0
  m_TimeParameterActive: 0
  m_Motion: {fileID: 7291507243818066706, guid: 2115c4661f55eff45a5a0f91fc0a12f0, type: 3}
  m_Tag: 
  m_SpeedParameter: 
  m_MirrorParameter: 
  m_CycleOffsetParameter: 
  m_TimeParameter: 
--- !u!1101 &-8723098048274098477
AnimatorStateTransition:
  m_ObjectHideFlags: 1
  m_CorrespondingSourceObject: {fileID: 0}
  m_PrefabInstance: {fileID: 0}
  m_PrefabAsset: {fileID: 0}
  m_Name: 
  m_Conditions:
  - m_ConditionMode: 1
    m_ConditionEvent: Emote2
    m_EventTreshold: 0
  m_DstStateMachine: {fileID: 0}
  m_DstState: {fileID: -97574420875922107}
  m_Solo: 0
  m_Mute: 0
  m_IsExit: 0
  serializedVersion: 3
  m_TransitionDuration: 0.25
  m_TransitionOffset: 0
  m_ExitTime: 0.7413794
  m_HasExitTime: 0
  m_HasFixedDuration: 1
  m_InterruptionSource: 0
  m_OrderedInterruption: 1
  m_CanTransitionToSelf: 1
--- !u!1101 &-8713124425725205113
AnimatorStateTransition:
  m_ObjectHideFlags: 1
  m_CorrespondingSourceObject: {fileID: 0}
  m_PrefabInstance: {fileID: 0}
  m_PrefabAsset: {fileID: 0}
  m_Name: 
  m_Conditions:
  - m_ConditionMode: 3
    m_ConditionEvent: Speed
    m_EventTreshold: 0
  m_DstStateMachine: {fileID: 0}
  m_DstState: {fileID: -3914668711228621697}
  m_Solo: 0
  m_Mute: 0
  m_IsExit: 0
  serializedVersion: 3
  m_TransitionDuration: 0.5946666
  m_TransitionOffset: 0
  m_ExitTime: 0.7168264
  m_HasExitTime: 0
  m_HasFixedDuration: 1
  m_InterruptionSource: 0
  m_OrderedInterruption: 1
  m_CanTransitionToSelf: 1
--- !u!1102 &-8548725740951714548
AnimatorState:
  serializedVersion: 6
  m_ObjectHideFlags: 1
  m_CorrespondingSourceObject: {fileID: 0}
  m_PrefabInstance: {fileID: 0}
  m_PrefabAsset: {fileID: 0}
  m_Name: Emote1
  m_Speed: 1
  m_CycleOffset: 0
  m_Transitions:
  - {fileID: 4047612268588016952}
  m_StateMachineBehaviours: []
  m_Position: {x: 50, y: 50, z: 0}
  m_IKOnFeet: 0
  m_WriteDefaultValues: 1
  m_Mirror: 0
  m_SpeedParameterActive: 0
  m_MirrorParameterActive: 0
  m_CycleOffsetParameterActive: 0
  m_TimeParameterActive: 0
  m_Motion: {fileID: -699223664885195365, guid: 2115c4661f55eff45a5a0f91fc0a12f0, type: 3}
  m_Tag: 
  m_SpeedParameter: 
  m_MirrorParameter: 
  m_CycleOffsetParameter: 
  m_TimeParameter: 
--- !u!1101 &-8547449312070927116
AnimatorStateTransition:
  m_ObjectHideFlags: 1
  m_CorrespondingSourceObject: {fileID: 0}
  m_PrefabInstance: {fileID: 0}
  m_PrefabAsset: {fileID: 0}
  m_Name: 
  m_Conditions: []
  m_DstStateMachine: {fileID: 0}
  m_DstState: {fileID: -3516404760485336223}
  m_Solo: 0
  m_Mute: 0
  m_IsExit: 0
  serializedVersion: 3
  m_TransitionDuration: 0.25
  m_TransitionOffset: 0
  m_ExitTime: 0.75
  m_HasExitTime: 1
  m_HasFixedDuration: 1
  m_InterruptionSource: 0
  m_OrderedInterruption: 1
  m_CanTransitionToSelf: 1
--- !u!1101 &-8532492849114738348
AnimatorStateTransition:
  m_ObjectHideFlags: 1
  m_CorrespondingSourceObject: {fileID: 0}
  m_PrefabInstance: {fileID: 0}
  m_PrefabAsset: {fileID: 0}
  m_Name: 
  m_Conditions:
  - m_ConditionMode: 1
    m_ConditionEvent: ChargedShotStart
    m_EventTreshold: 0
  m_DstStateMachine: {fileID: 0}
  m_DstState: {fileID: 3150791903338681881}
  m_Solo: 0
  m_Mute: 0
  m_IsExit: 0
  serializedVersion: 3
  m_TransitionDuration: 0.25
  m_TransitionOffset: 0
  m_ExitTime: 0.75
  m_HasExitTime: 0
  m_HasFixedDuration: 1
  m_InterruptionSource: 0
  m_OrderedInterruption: 1
  m_CanTransitionToSelf: 1
--- !u!1101 &-8226673105563809932
AnimatorStateTransition:
  m_ObjectHideFlags: 1
  m_CorrespondingSourceObject: {fileID: 0}
  m_PrefabInstance: {fileID: 0}
  m_PrefabAsset: {fileID: 0}
  m_Name: 
  m_Conditions: []
  m_DstStateMachine: {fileID: 0}
  m_DstState: {fileID: -3516404760485336223}
  m_Solo: 0
  m_Mute: 0
  m_IsExit: 0
  serializedVersion: 3
  m_TransitionDuration: 0.25
  m_TransitionOffset: 0
  m_ExitTime: 0.81250143
  m_HasExitTime: 1
  m_HasFixedDuration: 1
  m_InterruptionSource: 0
  m_OrderedInterruption: 1
  m_CanTransitionToSelf: 1
--- !u!206 &-8142562342497625493
BlendTree:
  m_ObjectHideFlags: 1
  m_CorrespondingSourceObject: {fileID: 0}
  m_PrefabInstance: {fileID: 0}
  m_PrefabAsset: {fileID: 0}
  m_Name: BlendTree
  m_Childs: []
  m_BlendParameter: Blend
  m_BlendParameterY: Blend
  m_MinThreshold: 0
  m_MaxThreshold: 1
  m_UseAutomaticThresholds: 1
  m_NormalizedBlendValues: 0
  m_BlendType: 0
--- !u!1102 &-8008432397874326558
AnimatorState:
  serializedVersion: 6
  m_ObjectHideFlags: 1
  m_CorrespondingSourceObject: {fileID: 0}
  m_PrefabInstance: {fileID: 0}
  m_PrefabAsset: {fileID: 0}
  m_Name: Dash Attack (loop)
  m_Speed: 1
  m_CycleOffset: 0
  m_Transitions:
  - {fileID: 6232735271409074027}
  - {fileID: -2664832697102860981}
  m_StateMachineBehaviours: []
  m_Position: {x: 50, y: 50, z: 0}
  m_IKOnFeet: 0
  m_WriteDefaultValues: 1
  m_Mirror: 0
  m_SpeedParameterActive: 0
  m_MirrorParameterActive: 0
  m_CycleOffsetParameterActive: 0
  m_TimeParameterActive: 0
  m_Motion: {fileID: 8324739782444053630, guid: 2115c4661f55eff45a5a0f91fc0a12f0, type: 3}
  m_Tag: 
  m_SpeedParameter: 
  m_MirrorParameter: 
  m_CycleOffsetParameter: 
  m_TimeParameter: 
--- !u!1101 &-7963367260910367801
AnimatorStateTransition:
  m_ObjectHideFlags: 1
  m_CorrespondingSourceObject: {fileID: 0}
  m_PrefabInstance: {fileID: 0}
  m_PrefabAsset: {fileID: 0}
  m_Name: 
  m_Conditions:
  - m_ConditionMode: 1
    m_ConditionEvent: Stunned
    m_EventTreshold: 0
  m_DstStateMachine: {fileID: 0}
  m_DstState: {fileID: -1989540649778147493}
  m_Solo: 0
  m_Mute: 0
  m_IsExit: 0
  serializedVersion: 3
  m_TransitionDuration: 0.12049153
  m_TransitionOffset: 0
  m_ExitTime: 0.1350613
  m_HasExitTime: 0
  m_HasFixedDuration: 1
  m_InterruptionSource: 0
  m_OrderedInterruption: 1
  m_CanTransitionToSelf: 1
--- !u!1102 &-7886656713076864924
AnimatorState:
  serializedVersion: 6
  m_ObjectHideFlags: 1
  m_CorrespondingSourceObject: {fileID: 0}
  m_PrefabInstance: {fileID: 0}
  m_PrefabAsset: {fileID: 0}
  m_Name: CarryItemPlace
  m_Speed: 1
  m_CycleOffset: 0
  m_Transitions:
  - {fileID: -8226673105563809932}
  m_StateMachineBehaviours: []
  m_Position: {x: 50, y: 50, z: 0}
  m_IKOnFeet: 0
  m_WriteDefaultValues: 1
  m_Mirror: 0
  m_SpeedParameterActive: 0
  m_MirrorParameterActive: 0
  m_CycleOffsetParameterActive: 0
  m_TimeParameterActive: 0
  m_Motion: {fileID: -153619189411395152, guid: 2115c4661f55eff45a5a0f91fc0a12f0, type: 3}
  m_Tag: 
  m_SpeedParameter: 
  m_MirrorParameter: 
  m_CycleOffsetParameter: 
  m_TimeParameter: 
--- !u!1102 &-7547485152901491539
AnimatorState:
  serializedVersion: 6
  m_ObjectHideFlags: 1
  m_CorrespondingSourceObject: {fileID: 0}
  m_PrefabInstance: {fileID: 0}
  m_PrefabAsset: {fileID: 0}
  m_Name: Fall Down
  m_Speed: 1
  m_CycleOffset: 0
  m_Transitions:
  - {fileID: -9200869256768319042}
  m_StateMachineBehaviours: []
  m_Position: {x: 50, y: 50, z: 0}
  m_IKOnFeet: 0
  m_WriteDefaultValues: 1
  m_Mirror: 0
  m_SpeedParameterActive: 0
  m_MirrorParameterActive: 0
  m_CycleOffsetParameterActive: 0
  m_TimeParameterActive: 0
  m_Motion: {fileID: -1504929105726005784, guid: 2115c4661f55eff45a5a0f91fc0a12f0, type: 3}
  m_Tag: 
  m_SpeedParameter: 
  m_MirrorParameter: 
  m_CycleOffsetParameter: 
  m_TimeParameter: 
--- !u!1102 &-7345246596832709857
AnimatorState:
  serializedVersion: 6
  m_ObjectHideFlags: 1
  m_CorrespondingSourceObject: {fileID: 0}
  m_PrefabInstance: {fileID: 0}
  m_PrefabAsset: {fileID: 0}
  m_Name: HitReact1
  m_Speed: 1
  m_CycleOffset: 0
  m_Transitions:
  - {fileID: 4957634337843930872}
  m_StateMachineBehaviours: []
  m_Position: {x: 50, y: 50, z: 0}
  m_IKOnFeet: 0
  m_WriteDefaultValues: 1
  m_Mirror: 0
  m_SpeedParameterActive: 0
  m_MirrorParameterActive: 0
  m_CycleOffsetParameterActive: 0
  m_TimeParameterActive: 0
  m_Motion: {fileID: 7894786494464805379, guid: 2115c4661f55eff45a5a0f91fc0a12f0, type: 3}
  m_Tag: 
  m_SpeedParameter: 
  m_MirrorParameter: 
  m_CycleOffsetParameter: 
  m_TimeParameter: 
--- !u!1101 &-7034538598620992466
AnimatorStateTransition:
  m_ObjectHideFlags: 1
  m_CorrespondingSourceObject: {fileID: 0}
  m_PrefabInstance: {fileID: 0}
  m_PrefabAsset: {fileID: 0}
  m_Name: 
  m_Conditions: []
  m_DstStateMachine: {fileID: 0}
  m_DstState: {fileID: -4175521316400603501}
  m_Solo: 0
  m_Mute: 0
  m_IsExit: 0
  serializedVersion: 3
  m_TransitionDuration: 0.25
  m_TransitionOffset: 0
  m_ExitTime: 0.81250036
  m_HasExitTime: 1
  m_HasFixedDuration: 1
  m_InterruptionSource: 0
  m_OrderedInterruption: 1
  m_CanTransitionToSelf: 1
--- !u!1102 &-6785991995039938196
AnimatorState:
  serializedVersion: 6
  m_ObjectHideFlags: 1
  m_CorrespondingSourceObject: {fileID: 0}
  m_PrefabInstance: {fileID: 0}
  m_PrefabAsset: {fileID: 0}
  m_Name: Emote4 End
  m_Speed: 1
  m_CycleOffset: 0
  m_Transitions:
  - {fileID: 5537143230144326077}
  m_StateMachineBehaviours: []
  m_Position: {x: 50, y: 50, z: 0}
  m_IKOnFeet: 0
  m_WriteDefaultValues: 1
  m_Mirror: 0
  m_SpeedParameterActive: 0
  m_MirrorParameterActive: 0
  m_CycleOffsetParameterActive: 0
  m_TimeParameterActive: 0
  m_Motion: {fileID: 1883430988073260521, guid: 2115c4661f55eff45a5a0f91fc0a12f0, type: 3}
  m_Tag: 
  m_SpeedParameter: 
  m_MirrorParameter: 
  m_CycleOffsetParameter: 
  m_TimeParameter: 
--- !u!1101 &-6758209000947136713
AnimatorStateTransition:
  m_ObjectHideFlags: 1
  m_CorrespondingSourceObject: {fileID: 0}
  m_PrefabInstance: {fileID: 0}
  m_PrefabAsset: {fileID: 0}
  m_Name: 
  m_Conditions:
  - m_ConditionMode: 1
    m_ConditionEvent: ShieldBuffEnd
    m_EventTreshold: 0
  m_DstStateMachine: {fileID: 0}
  m_DstState: {fileID: 4131880658289977400}
  m_Solo: 0
  m_Mute: 0
  m_IsExit: 0
  serializedVersion: 3
  m_TransitionDuration: 0.25
  m_TransitionOffset: 0
  m_ExitTime: 0.6250002
  m_HasExitTime: 0
  m_HasFixedDuration: 1
  m_InterruptionSource: 0
  m_OrderedInterruption: 1
  m_CanTransitionToSelf: 1
--- !u!1101 &-6735739854590397019
AnimatorStateTransition:
  m_ObjectHideFlags: 1
  m_CorrespondingSourceObject: {fileID: 0}
  m_PrefabInstance: {fileID: 0}
  m_PrefabAsset: {fileID: 0}
  m_Name: 
  m_Conditions: []
  m_DstStateMachine: {fileID: 0}
  m_DstState: {fileID: -3516404760485336223}
  m_Solo: 0
  m_Mute: 0
  m_IsExit: 0
  serializedVersion: 3
  m_TransitionDuration: 0.25
  m_TransitionOffset: 0
  m_ExitTime: 0.75
  m_HasExitTime: 1
  m_HasFixedDuration: 1
  m_InterruptionSource: 0
  m_OrderedInterruption: 1
  m_CanTransitionToSelf: 1
--- !u!1102 &-6673023992676265295
AnimatorState:
  serializedVersion: 6
  m_ObjectHideFlags: 1
  m_CorrespondingSourceObject: {fileID: 0}
  m_PrefabInstance: {fileID: 0}
  m_PrefabAsset: {fileID: 0}
  m_Name: Archer Charged Shot (loop)
  m_Speed: 1
  m_CycleOffset: 0
  m_Transitions:
  - {fileID: 8479194530472865729}
  m_StateMachineBehaviours: []
  m_Position: {x: 50, y: 50, z: 0}
  m_IKOnFeet: 0
  m_WriteDefaultValues: 1
  m_Mirror: 0
  m_SpeedParameterActive: 0
  m_MirrorParameterActive: 0
  m_CycleOffsetParameterActive: 0
  m_TimeParameterActive: 0
  m_Motion: {fileID: -1835993199971681566, guid: 2115c4661f55eff45a5a0f91fc0a12f0, type: 3}
  m_Tag: 
  m_SpeedParameter: 
  m_MirrorParameter: 
  m_CycleOffsetParameter: 
  m_TimeParameter: 
--- !u!1101 &-6491491170709268783
AnimatorStateTransition:
  m_ObjectHideFlags: 1
  m_CorrespondingSourceObject: {fileID: 0}
  m_PrefabInstance: {fileID: 0}
  m_PrefabAsset: {fileID: 0}
  m_Name: 
  m_Conditions:
  - m_ConditionMode: 1
    m_ConditionEvent: EntryFainted
    m_EventTreshold: 0
  m_DstStateMachine: {fileID: 0}
  m_DstState: {fileID: -8836472361825652495}
  m_Solo: 0
  m_Mute: 0
  m_IsExit: 0
  serializedVersion: 3
  m_TransitionDuration: 0.25
  m_TransitionOffset: 0
  m_ExitTime: 0.75
  m_HasExitTime: 0
  m_HasFixedDuration: 1
  m_InterruptionSource: 0
  m_OrderedInterruption: 1
  m_CanTransitionToSelf: 1
--- !u!1101 &-6385814633069835049
AnimatorStateTransition:
  m_ObjectHideFlags: 1
  m_CorrespondingSourceObject: {fileID: 0}
  m_PrefabInstance: {fileID: 0}
  m_PrefabAsset: {fileID: 0}
  m_Name: 
  m_Conditions:
  - m_ConditionMode: 1
    m_ConditionEvent: HitReact1
    m_EventTreshold: 0
  - m_ConditionMode: 3
    m_ConditionEvent: Invincible
    m_EventTreshold: 0
  m_DstStateMachine: {fileID: 0}
  m_DstState: {fileID: 6115484570900960624}
  m_Solo: 0
  m_Mute: 0
  m_IsExit: 0
  serializedVersion: 3
  m_TransitionDuration: 0.25
  m_TransitionOffset: 0
  m_ExitTime: 0.75
  m_HasExitTime: 1
  m_HasFixedDuration: 1
  m_InterruptionSource: 0
  m_OrderedInterruption: 1
  m_CanTransitionToSelf: 1
--- !u!1101 &-6382276023354763617
AnimatorStateTransition:
  m_ObjectHideFlags: 1
  m_CorrespondingSourceObject: {fileID: 0}
  m_PrefabInstance: {fileID: 0}
  m_PrefabAsset: {fileID: 0}
  m_Name: 
  m_Conditions:
  - m_ConditionMode: 1
    m_ConditionEvent: Emote1
    m_EventTreshold: 0
  m_DstStateMachine: {fileID: 0}
  m_DstState: {fileID: -8548725740951714548}
  m_Solo: 0
  m_Mute: 0
  m_IsExit: 0
  serializedVersion: 3
  m_TransitionDuration: 0.25
  m_TransitionOffset: 0
  m_ExitTime: 0.7413794
  m_HasExitTime: 0
  m_HasFixedDuration: 1
  m_InterruptionSource: 0
  m_OrderedInterruption: 1
  m_CanTransitionToSelf: 1
--- !u!1101 &-6270680072761177303
AnimatorStateTransition:
  m_ObjectHideFlags: 1
  m_CorrespondingSourceObject: {fileID: 0}
  m_PrefabInstance: {fileID: 0}
  m_PrefabAsset: {fileID: 0}
  m_Name: 
  m_Conditions:
  - m_ConditionMode: 1
    m_ConditionEvent: HitReact1
    m_EventTreshold: 0
  - m_ConditionMode: 6
    m_ConditionEvent: Invincible
    m_EventTreshold: 0
  m_DstStateMachine: {fileID: 0}
  m_DstState: {fileID: -7345246596832709857}
  m_Solo: 0
  m_Mute: 0
  m_IsExit: 0
  serializedVersion: 3
  m_TransitionDuration: 0
  m_TransitionOffset: 0
  m_ExitTime: 2.5632382e-10
  m_HasExitTime: 0
  m_HasFixedDuration: 1
  m_InterruptionSource: 0
  m_OrderedInterruption: 1
  m_CanTransitionToSelf: 1
--- !u!1101 &-6083898572606429741
AnimatorStateTransition:
  m_ObjectHideFlags: 1
  m_CorrespondingSourceObject: {fileID: 0}
  m_PrefabInstance: {fileID: 0}
  m_PrefabAsset: {fileID: 0}
  m_Name: 
  m_Conditions: []
  m_DstStateMachine: {fileID: 0}
  m_DstState: {fileID: -6785991995039938196}
  m_Solo: 0
  m_Mute: 0
  m_IsExit: 0
  serializedVersion: 3
  m_TransitionDuration: 0.25
  m_TransitionOffset: 0
  m_ExitTime: 0.75
  m_HasExitTime: 1
  m_HasFixedDuration: 1
  m_InterruptionSource: 0
  m_OrderedInterruption: 1
  m_CanTransitionToSelf: 1
--- !u!1101 &-6037459057128027177
AnimatorStateTransition:
  m_ObjectHideFlags: 1
  m_CorrespondingSourceObject: {fileID: 0}
  m_PrefabInstance: {fileID: 0}
  m_PrefabAsset: {fileID: 0}
  m_Name: 
  m_Conditions: []
  m_DstStateMachine: {fileID: 0}
  m_DstState: {fileID: -6673023992676265295}
  m_Solo: 0
  m_Mute: 0
  m_IsExit: 0
  serializedVersion: 3
  m_TransitionDuration: 0.25
  m_TransitionOffset: 0
  m_ExitTime: 0.6250002
  m_HasExitTime: 1
  m_HasFixedDuration: 1
  m_InterruptionSource: 0
  m_OrderedInterruption: 1
  m_CanTransitionToSelf: 1
--- !u!1102 &-5881165063788833599
AnimatorState:
  serializedVersion: 6
  m_ObjectHideFlags: 1
  m_CorrespondingSourceObject: {fileID: 0}
  m_PrefabInstance: {fileID: 0}
  m_PrefabAsset: {fileID: 0}
  m_Name: Buff1
  m_Speed: 1
  m_CycleOffset: 0
  m_Transitions:
  - {fileID: -553895571540822879}
  m_StateMachineBehaviours: []
  m_Position: {x: 50, y: 50, z: 0}
  m_IKOnFeet: 0
  m_WriteDefaultValues: 1
  m_Mirror: 0
  m_SpeedParameterActive: 0
  m_MirrorParameterActive: 0
  m_CycleOffsetParameterActive: 0
  m_TimeParameterActive: 0
  m_Motion: {fileID: 3116986399149506439, guid: 2115c4661f55eff45a5a0f91fc0a12f0, type: 3}
  m_Tag: 
  m_SpeedParameter: 
  m_MirrorParameter: 
  m_CycleOffsetParameter: 
  m_TimeParameter: 
--- !u!1101 &-5808022421118276268
AnimatorStateTransition:
  m_ObjectHideFlags: 1
  m_CorrespondingSourceObject: {fileID: 0}
  m_PrefabInstance: {fileID: 0}
  m_PrefabAsset: {fileID: 0}
  m_Name: 
  m_Conditions:
  - m_ConditionMode: 1
    m_ConditionEvent: BeginHitReact
    m_EventTreshold: 0
  m_DstStateMachine: {fileID: 0}
  m_DstState: {fileID: 0}
  m_Solo: 0
  m_Mute: 0
  m_IsExit: 0
  serializedVersion: 3
  m_TransitionDuration: 0.25
  m_TransitionOffset: 0
  m_ExitTime: 0.75
  m_HasExitTime: 1
  m_HasFixedDuration: 1
  m_InterruptionSource: 0
  m_OrderedInterruption: 1
  m_CanTransitionToSelf: 1
--- !u!114 &-5669564170904547079
MonoBehaviour:
  m_ObjectHideFlags: 1
  m_CorrespondingSourceObject: {fileID: 0}
  m_PrefabInstance: {fileID: 0}
  m_PrefabAsset: {fileID: 0}
  m_GameObject: {fileID: 0}
  m_Enabled: 1
  m_EditorHideFlags: 0
  m_Script: {fileID: 11500000, guid: be14b7997cce53b4db1d7534276cfbe4, type: 3}
  m_Name: 
  m_EditorClassIdentifier: 
--- !u!1101 &-5603320215398779609
AnimatorStateTransition:
  m_ObjectHideFlags: 1
  m_CorrespondingSourceObject: {fileID: 0}
  m_PrefabInstance: {fileID: 0}
  m_PrefabAsset: {fileID: 0}
  m_Name: 
  m_Conditions:
  - m_ConditionMode: 1
    m_ConditionEvent: Attack1
    m_EventTreshold: 0
  m_DstStateMachine: {fileID: 0}
  m_DstState: {fileID: 6299315480180736668}
  m_Solo: 0
  m_Mute: 0
  m_IsExit: 0
  serializedVersion: 3
  m_TransitionDuration: 0.0000000037252903
  m_TransitionOffset: 0
  m_ExitTime: 0.016478343
  m_HasExitTime: 0
  m_HasFixedDuration: 1
  m_InterruptionSource: 0
  m_OrderedInterruption: 1
  m_CanTransitionToSelf: 1
--- !u!1101 &-5522208955396504018
AnimatorStateTransition:
  m_ObjectHideFlags: 1
  m_CorrespondingSourceObject: {fileID: 0}
  m_PrefabInstance: {fileID: 0}
  m_PrefabAsset: {fileID: 0}
  m_Name: 
  m_Conditions: []
  m_DstStateMachine: {fileID: 0}
  m_DstState: {fileID: -1840114918578548792}
  m_Solo: 0
  m_Mute: 0
  m_IsExit: 0
  serializedVersion: 3
  m_TransitionDuration: 0.25
  m_TransitionOffset: 0
  m_ExitTime: 0.6250002
  m_HasExitTime: 1
  m_HasFixedDuration: 1
  m_InterruptionSource: 0
  m_OrderedInterruption: 1
  m_CanTransitionToSelf: 1
--- !u!1101 &-5502487576549239894
AnimatorStateTransition:
  m_ObjectHideFlags: 1
  m_CorrespondingSourceObject: {fileID: 0}
  m_PrefabInstance: {fileID: 0}
  m_PrefabAsset: {fileID: 0}
  m_Name: 
  m_Conditions: []
  m_DstStateMachine: {fileID: 0}
  m_DstState: {fileID: -1068572555509609370}
  m_Solo: 0
  m_Mute: 0
  m_IsExit: 0
  serializedVersion: 3
  m_TransitionDuration: 0.25
  m_TransitionOffset: 0
  m_ExitTime: 0.6250007
  m_HasExitTime: 1
  m_HasFixedDuration: 1
  m_InterruptionSource: 0
  m_OrderedInterruption: 1
  m_CanTransitionToSelf: 1
--- !u!1101 &-5472320550880040946
AnimatorStateTransition:
  m_ObjectHideFlags: 1
  m_CorrespondingSourceObject: {fileID: 0}
  m_PrefabInstance: {fileID: 0}
  m_PrefabAsset: {fileID: 0}
  m_Name: 
  m_Conditions: []
  m_DstStateMachine: {fileID: 0}
  m_DstState: {fileID: -3516404760485336223}
  m_Solo: 0
  m_Mute: 0
  m_IsExit: 0
  serializedVersion: 3
  m_TransitionDuration: 0.25
  m_TransitionOffset: 0
  m_ExitTime: 0.8214297
  m_HasExitTime: 1
  m_HasFixedDuration: 1
  m_InterruptionSource: 0
  m_OrderedInterruption: 1
  m_CanTransitionToSelf: 1
--- !u!1101 &-5445824301555549583
AnimatorStateTransition:
  m_ObjectHideFlags: 1
  m_CorrespondingSourceObject: {fileID: 0}
  m_PrefabInstance: {fileID: 0}
  m_PrefabAsset: {fileID: 0}
  m_Name: 
  m_Conditions:
  - m_ConditionMode: 1
    m_ConditionEvent: Unstunned
    m_EventTreshold: 0
  m_DstStateMachine: {fileID: 0}
  m_DstState: {fileID: -3516404760485336223, guid: 98c159afc5898ff4bbe7ad96754b226f, type: 2}
  m_Solo: 0
  m_Mute: 0
  m_IsExit: 0
  serializedVersion: 3
  m_TransitionDuration: 0.25
  m_TransitionOffset: 0
  m_ExitTime: 0.75
  m_HasExitTime: 0
  m_HasFixedDuration: 1
  m_InterruptionSource: 0
  m_OrderedInterruption: 1
  m_CanTransitionToSelf: 1
--- !u!1101 &-5260459093474866925
AnimatorStateTransition:
  m_ObjectHideFlags: 1
  m_CorrespondingSourceObject: {fileID: 0}
  m_PrefabInstance: {fileID: 0}
  m_PrefabAsset: {fileID: 0}
  m_Name: 
  m_Conditions:
  - m_ConditionMode: 1
    m_ConditionEvent: Drop
    m_EventTreshold: 0
  m_DstStateMachine: {fileID: 0}
  m_DstState: {fileID: -7886656713076864924}
  m_Solo: 0
  m_Mute: 0
  m_IsExit: 0
  serializedVersion: 3
  m_TransitionDuration: 0.25
  m_TransitionOffset: 0
  m_ExitTime: 0.8125009
  m_HasExitTime: 0
  m_HasFixedDuration: 1
  m_InterruptionSource: 0
  m_OrderedInterruption: 1
  m_CanTransitionToSelf: 1
--- !u!1102 &-5241877383201234331
AnimatorState:
  serializedVersion: 6
  m_ObjectHideFlags: 1
  m_CorrespondingSourceObject: {fileID: 0}
  m_PrefabInstance: {fileID: 0}
  m_PrefabAsset: {fileID: 0}
  m_Name: Dash Attack (start)
  m_Speed: 1
  m_CycleOffset: 0
  m_Transitions:
  - {fileID: 8336163540446842098}
  - {fileID: -3705663691712946971}
  m_StateMachineBehaviours: []
  m_Position: {x: 50, y: 50, z: 0}
  m_IKOnFeet: 0
  m_WriteDefaultValues: 1
  m_Mirror: 0
  m_SpeedParameterActive: 0
  m_MirrorParameterActive: 0
  m_CycleOffsetParameterActive: 0
  m_TimeParameterActive: 0
  m_Motion: {fileID: 4884400261174971607, guid: 2115c4661f55eff45a5a0f91fc0a12f0, type: 3}
  m_Tag: 
  m_SpeedParameter: 
  m_MirrorParameter: 
  m_CycleOffsetParameter: 
  m_TimeParameter: 
--- !u!1101 &-5188894542379383107
AnimatorStateTransition:
  m_ObjectHideFlags: 1
  m_CorrespondingSourceObject: {fileID: 0}
  m_PrefabInstance: {fileID: 0}
  m_PrefabAsset: {fileID: 0}
  m_Name: 
  m_Conditions: []
  m_DstStateMachine: {fileID: 0}
  m_DstState: {fileID: 7997651612715888420}
  m_Solo: 0
  m_Mute: 0
  m_IsExit: 0
  serializedVersion: 3
  m_TransitionDuration: 0.25
  m_TransitionOffset: 0
  m_ExitTime: 0.75
  m_HasExitTime: 1
  m_HasFixedDuration: 1
  m_InterruptionSource: 0
  m_OrderedInterruption: 1
  m_CanTransitionToSelf: 1
--- !u!1102 &-5093654682345616202
AnimatorState:
  serializedVersion: 6
  m_ObjectHideFlags: 1
  m_CorrespondingSourceObject: {fileID: 0}
  m_PrefabInstance: {fileID: 0}
  m_PrefabAsset: {fileID: 0}
  m_Name: AnticipateMove
  m_Speed: 1
  m_CycleOffset: 0
  m_Transitions:
  - {fileID: 3599037512052606113}
  m_StateMachineBehaviours: []
  m_Position: {x: 50, y: 50, z: 0}
  m_IKOnFeet: 0
  m_WriteDefaultValues: 1
  m_Mirror: 0
  m_SpeedParameterActive: 0
  m_MirrorParameterActive: 0
  m_CycleOffsetParameterActive: 0
  m_TimeParameterActive: 0
  m_Motion: {fileID: -4939085063460368806, guid: 2115c4661f55eff45a5a0f91fc0a12f0, type: 3}
  m_Tag: 
  m_SpeedParameter: 
  m_MirrorParameter: 
  m_CycleOffsetParameter: 
  m_TimeParameter: 
--- !u!1102 &-4482486829903005221
AnimatorState:
  serializedVersion: 6
  m_ObjectHideFlags: 1
  m_CorrespondingSourceObject: {fileID: 0}
  m_PrefabInstance: {fileID: 0}
  m_PrefabAsset: {fileID: 0}
  m_Name: TankShieldBuff (end)
  m_Speed: 1
  m_CycleOffset: 0
  m_Transitions:
  - {fileID: -5502487576549239894}
  m_StateMachineBehaviours: []
  m_Position: {x: 50, y: 50, z: 0}
  m_IKOnFeet: 0
  m_WriteDefaultValues: 1
  m_Mirror: 0
  m_SpeedParameterActive: 0
  m_MirrorParameterActive: 0
  m_CycleOffsetParameterActive: 0
  m_TimeParameterActive: 0
  m_Motion: {fileID: -2796662418093349854, guid: 2115c4661f55eff45a5a0f91fc0a12f0, type: 3}
  m_Tag: 
  m_SpeedParameter: 
  m_MirrorParameter: 
  m_CycleOffsetParameter: 
  m_TimeParameter: 
--- !u!1102 &-4345475783770155815
AnimatorState:
  serializedVersion: 6
  m_ObjectHideFlags: 1
  m_CorrespondingSourceObject: {fileID: 0}
  m_PrefabInstance: {fileID: 0}
  m_PrefabAsset: {fileID: 0}
  m_Name: Action - Boss Trample
  m_Speed: 1
  m_CycleOffset: 0
  m_Transitions:
  - {fileID: 8727437690882463675}
  - {fileID: 5784886232730517633}
  m_StateMachineBehaviours: []
  m_Position: {x: 50, y: 50, z: 0}
  m_IKOnFeet: 0
  m_WriteDefaultValues: 1
  m_Mirror: 0
  m_SpeedParameterActive: 0
  m_MirrorParameterActive: 0
  m_CycleOffsetParameterActive: 0
  m_TimeParameterActive: 0
  m_Motion: {fileID: -1417313403869687715, guid: 2115c4661f55eff45a5a0f91fc0a12f0, type: 3}
  m_Tag: 
  m_SpeedParameter: 
  m_MirrorParameter: 
  m_CycleOffsetParameter: 
  m_TimeParameter: 
--- !u!1102 &-4175521316400603501
AnimatorState:
  serializedVersion: 6
  m_ObjectHideFlags: 1
  m_CorrespondingSourceObject: {fileID: 0}
  m_PrefabInstance: {fileID: 0}
  m_PrefabAsset: {fileID: 0}
  m_Name: CarryWalkRun
  m_Speed: 1
  m_CycleOffset: 0
  m_Transitions:
  - {fileID: -5260459093474866925}
  m_StateMachineBehaviours: []
  m_Position: {x: 50, y: 50, z: 0}
  m_IKOnFeet: 0
  m_WriteDefaultValues: 1
  m_Mirror: 0
  m_SpeedParameterActive: 0
  m_MirrorParameterActive: 0
  m_CycleOffsetParameterActive: 0
  m_TimeParameterActive: 0
  m_Motion: {fileID: 6401549860341294934}
  m_Tag: 
  m_SpeedParameter: 
  m_MirrorParameter: 
  m_CycleOffsetParameter: 
  m_TimeParameter: 
--- !u!1102 &-4083800598013292914
AnimatorState:
  serializedVersion: 6
  m_ObjectHideFlags: 1
  m_CorrespondingSourceObject: {fileID: 0}
  m_PrefabInstance: {fileID: 0}
  m_PrefabAsset: {fileID: 0}
  m_Name: CarryItemPickup
  m_Speed: 1
  m_CycleOffset: 0
  m_Transitions:
  - {fileID: -7034538598620992466}
  m_StateMachineBehaviours: []
  m_Position: {x: 50, y: 50, z: 0}
  m_IKOnFeet: 0
  m_WriteDefaultValues: 1
  m_Mirror: 0
  m_SpeedParameterActive: 0
  m_MirrorParameterActive: 0
  m_CycleOffsetParameterActive: 0
  m_TimeParameterActive: 0
  m_Motion: {fileID: -7004458788316437730, guid: 2115c4661f55eff45a5a0f91fc0a12f0, type: 3}
  m_Tag: 
  m_SpeedParameter: 
  m_MirrorParameter: 
  m_CycleOffsetParameter: 
  m_TimeParameter: 
--- !u!1102 &-3914668711228621697
AnimatorState:
  serializedVersion: 6
  m_ObjectHideFlags: 1
  m_CorrespondingSourceObject: {fileID: 0}
  m_PrefabInstance: {fileID: 0}
  m_PrefabAsset: {fileID: 0}
  m_Name: (Trampling)
  m_Speed: 1
  m_CycleOffset: 0
  m_Transitions:
  - {fileID: -3723516260027508677}
  - {fileID: -7963367260910367801}
  m_StateMachineBehaviours: []
  m_Position: {x: 50, y: 50, z: 0}
  m_IKOnFeet: 0
  m_WriteDefaultValues: 1
  m_Mirror: 0
  m_SpeedParameterActive: 0
  m_MirrorParameterActive: 0
  m_CycleOffsetParameterActive: 0
  m_TimeParameterActive: 0
  m_Motion: {fileID: 3219792264219723630, guid: 2115c4661f55eff45a5a0f91fc0a12f0, type: 3}
  m_Tag: 
  m_SpeedParameter: 
  m_MirrorParameter: 
  m_CycleOffsetParameter: 
  m_TimeParameter: 
--- !u!1101 &-3888149276909299716
AnimatorStateTransition:
  m_ObjectHideFlags: 1
  m_CorrespondingSourceObject: {fileID: 0}
  m_PrefabInstance: {fileID: 0}
  m_PrefabAsset: {fileID: 0}
  m_Name: 
  m_Conditions:
  - m_ConditionMode: 1
    m_ConditionEvent: Buff1
    m_EventTreshold: 0
  m_DstStateMachine: {fileID: 0}
  m_DstState: {fileID: -5881165063788833599}
  m_Solo: 0
  m_Mute: 0
  m_IsExit: 0
  serializedVersion: 3
  m_TransitionDuration: 0.25
  m_TransitionOffset: 0
  m_ExitTime: 0.75
  m_HasExitTime: 0
  m_HasFixedDuration: 1
  m_InterruptionSource: 0
  m_OrderedInterruption: 1
  m_CanTransitionToSelf: 1
--- !u!1101 &-3723516260027508677
AnimatorStateTransition:
  m_ObjectHideFlags: 1
  m_CorrespondingSourceObject: {fileID: 0}
  m_PrefabInstance: {fileID: 0}
  m_PrefabAsset: {fileID: 0}
  m_Name: 
  m_Conditions:
  - m_ConditionMode: 1
    m_ConditionEvent: TrampleStop
    m_EventTreshold: 0.001
  m_DstStateMachine: {fileID: 0}
  m_DstState: {fileID: 1411007122952585507}
  m_Solo: 0
  m_Mute: 0
  m_IsExit: 0
  serializedVersion: 3
  m_TransitionDuration: 0.25
  m_TransitionOffset: 0
  m_ExitTime: 1.8
  m_HasExitTime: 0
  m_HasFixedDuration: 1
  m_InterruptionSource: 0
  m_OrderedInterruption: 1
  m_CanTransitionToSelf: 1
--- !u!1101 &-3705663691712946971
AnimatorStateTransition:
  m_ObjectHideFlags: 1
  m_CorrespondingSourceObject: {fileID: 0}
  m_PrefabInstance: {fileID: 0}
  m_PrefabAsset: {fileID: 0}
  m_Name: 
  m_Conditions:
  - m_ConditionMode: 1
    m_ConditionEvent: DashAttackCanceled
    m_EventTreshold: 0
  m_DstStateMachine: {fileID: 0}
  m_DstState: {fileID: -1068572555509609370}
  m_Solo: 0
  m_Mute: 0
  m_IsExit: 0
  serializedVersion: 3
  m_TransitionDuration: 0.25
  m_TransitionOffset: 0
  m_ExitTime: 0.55882275
  m_HasExitTime: 0
  m_HasFixedDuration: 1
  m_InterruptionSource: 0
  m_OrderedInterruption: 1
  m_CanTransitionToSelf: 1
--- !u!1101 &-3648024290668379979
AnimatorStateTransition:
  m_ObjectHideFlags: 1
  m_CorrespondingSourceObject: {fileID: 0}
  m_PrefabInstance: {fileID: 0}
  m_PrefabAsset: {fileID: 0}
  m_Name: 
  m_Conditions:
  - m_ConditionMode: 1
    m_ConditionEvent: ShieldBuffEnd
    m_EventTreshold: 0
  m_DstStateMachine: {fileID: 0}
  m_DstState: {fileID: -4482486829903005221}
  m_Solo: 0
  m_Mute: 0
  m_IsExit: 0
  serializedVersion: 3
  m_TransitionDuration: 0.25
  m_TransitionOffset: 0
  m_ExitTime: 0.6250007
  m_HasExitTime: 0
  m_HasFixedDuration: 1
  m_InterruptionSource: 0
  m_OrderedInterruption: 1
  m_CanTransitionToSelf: 1
--- !u!1101 &-3576141394984483750
AnimatorStateTransition:
  m_ObjectHideFlags: 1
  m_CorrespondingSourceObject: {fileID: 0}
  m_PrefabInstance: {fileID: 0}
  m_PrefabAsset: {fileID: 0}
  m_Name: 
  m_Conditions: []
  m_DstStateMachine: {fileID: 0}
  m_DstState: {fileID: -1068572555509609370}
  m_Solo: 0
  m_Mute: 0
  m_IsExit: 0
  serializedVersion: 3
  m_TransitionDuration: 0.25
  m_TransitionOffset: 0
  m_ExitTime: 0.75
  m_HasExitTime: 1
  m_HasFixedDuration: 1
  m_InterruptionSource: 0
  m_OrderedInterruption: 1
  m_CanTransitionToSelf: 1
--- !u!1102 &-3516404760485336223
AnimatorState:
  serializedVersion: 6
  m_ObjectHideFlags: 1
  m_CorrespondingSourceObject: {fileID: 0}
  m_PrefabInstance: {fileID: 0}
  m_PrefabAsset: {fileID: 0}
  m_Name: WalkRun
  m_Speed: 1
  m_CycleOffset: 0
  m_Transitions:
  - {fileID: 8427159825030150999}
  - {fileID: 4924297452976420476}
  - {fileID: -2323244736882414019}
  - {fileID: -6382276023354763617}
  - {fileID: -8723098048274098477}
  - {fileID: 3448426700370968145}
  - {fileID: -1751189744513987592}
  - {fileID: -3322349416516825559}
  - {fileID: 5808351605165405389}
  - {fileID: 5286344766070818967}
  - {fileID: -432715867148954313}
  m_StateMachineBehaviours: []
  m_Position: {x: 50, y: 50, z: 0}
  m_IKOnFeet: 0
  m_WriteDefaultValues: 1
  m_Mirror: 0
  m_SpeedParameterActive: 0
  m_MirrorParameterActive: 0
  m_CycleOffsetParameterActive: 0
  m_TimeParameterActive: 0
  m_Motion: {fileID: -8988982740543935465}
  m_Tag: BaseNode
  m_SpeedParameter: 
  m_MirrorParameter: 
  m_CycleOffsetParameter: 
  m_TimeParameter: 
--- !u!1101 &-3322349416516825559
AnimatorStateTransition:
  m_ObjectHideFlags: 1
  m_CorrespondingSourceObject: {fileID: 0}
  m_PrefabInstance: {fileID: 0}
  m_PrefabAsset: {fileID: 0}
  m_Name: 
  m_Conditions:
  - m_ConditionMode: 1
    m_ConditionEvent: Trample
    m_EventTreshold: 0
  m_DstStateMachine: {fileID: 0}
  m_DstState: {fileID: -4345475783770155815}
  m_Solo: 0
  m_Mute: 0
  m_IsExit: 0
  serializedVersion: 3
  m_TransitionDuration: 0.25
  m_TransitionOffset: 0
  m_ExitTime: 0.7413794
  m_HasExitTime: 0
  m_HasFixedDuration: 1
  m_InterruptionSource: 0
  m_OrderedInterruption: 1
  m_CanTransitionToSelf: 1
--- !u!1101 &-3121724488571715601
AnimatorStateTransition:
  m_ObjectHideFlags: 1
  m_CorrespondingSourceObject: {fileID: 0}
  m_PrefabInstance: {fileID: 0}
  m_PrefabAsset: {fileID: 0}
  m_Name: 
  m_Conditions:
  - m_ConditionMode: 1
    m_ConditionEvent: SkillHeal
    m_EventTreshold: 0
  m_DstStateMachine: {fileID: 0}
  m_DstState: {fileID: -1947924984486084563}
  m_Solo: 0
  m_Mute: 0
  m_IsExit: 0
  serializedVersion: 3
  m_TransitionDuration: 0
  m_TransitionOffset: 0
  m_ExitTime: 0.035194796
  m_HasExitTime: 0
  m_HasFixedDuration: 1
  m_InterruptionSource: 0
  m_OrderedInterruption: 1
  m_CanTransitionToSelf: 1
--- !u!1101 &-2998844579593901669
AnimatorStateTransition:
  m_ObjectHideFlags: 1
  m_CorrespondingSourceObject: {fileID: 0}
  m_PrefabInstance: {fileID: 0}
  m_PrefabAsset: {fileID: 0}
  m_Name: 
  m_Conditions:
  - m_ConditionMode: 1
    m_ConditionEvent: StandUp
    m_EventTreshold: 0
  m_DstStateMachine: {fileID: 0}
  m_DstState: {fileID: 5803934921609956400}
  m_Solo: 0
  m_Mute: 0
  m_IsExit: 0
  serializedVersion: 3
  m_TransitionDuration: 0.25
  m_TransitionOffset: 0
  m_ExitTime: 0.75
  m_HasExitTime: 1
  m_HasFixedDuration: 1
  m_InterruptionSource: 0
  m_OrderedInterruption: 1
  m_CanTransitionToSelf: 1
--- !u!1101 &-2787802765492649240
AnimatorStateTransition:
  m_ObjectHideFlags: 1
  m_CorrespondingSourceObject: {fileID: 0}
  m_PrefabInstance: {fileID: 0}
  m_PrefabAsset: {fileID: 0}
  m_Name: 
  m_Conditions:
  - m_ConditionMode: 1
    m_ConditionEvent: Unstunned
    m_EventTreshold: 0
  m_DstStateMachine: {fileID: 0}
  m_DstState: {fileID: -3516404760485336223}
  m_Solo: 0
  m_Mute: 0
  m_IsExit: 0
  serializedVersion: 3
  m_TransitionDuration: 0.25
  m_TransitionOffset: 0
  m_ExitTime: 0.75
  m_HasExitTime: 0
  m_HasFixedDuration: 1
  m_InterruptionSource: 0
  m_OrderedInterruption: 1
  m_CanTransitionToSelf: 1
--- !u!1101 &-2664832697102860981
AnimatorStateTransition:
  m_ObjectHideFlags: 1
  m_CorrespondingSourceObject: {fileID: 0}
  m_PrefabInstance: {fileID: 0}
  m_PrefabAsset: {fileID: 0}
  m_Name: 
  m_Conditions:
  - m_ConditionMode: 1
    m_ConditionEvent: DashAttackCanceled
    m_EventTreshold: 0
  m_DstStateMachine: {fileID: 0}
  m_DstState: {fileID: -1068572555509609370}
  m_Solo: 0
  m_Mute: 0
  m_IsExit: 0
  serializedVersion: 3
  m_TransitionDuration: 0.25
  m_TransitionOffset: 0
  m_ExitTime: 0.16667515
  m_HasExitTime: 0
  m_HasFixedDuration: 1
  m_InterruptionSource: 0
  m_OrderedInterruption: 1
  m_CanTransitionToSelf: 1
--- !u!206 &-2485547222415692489
BlendTree:
  m_ObjectHideFlags: 1
  m_CorrespondingSourceObject: {fileID: 0}
  m_PrefabInstance: {fileID: 0}
  m_PrefabAsset: {fileID: 0}
  m_Name: BlendTree
  m_Childs: []
  m_BlendParameter: Blend
  m_BlendParameterY: Blend
  m_MinThreshold: 0
  m_MaxThreshold: 1
  m_UseAutomaticThresholds: 1
  m_NormalizedBlendValues: 0
  m_BlendType: 0
--- !u!1101 &-2323244736882414019
AnimatorStateTransition:
  m_ObjectHideFlags: 1
  m_CorrespondingSourceObject: {fileID: 0}
  m_PrefabInstance: {fileID: 0}
  m_PrefabAsset: {fileID: 0}
  m_Name: 
  m_Conditions:
  - m_ConditionMode: 1
    m_ConditionEvent: BeginRevive
    m_EventTreshold: 0
  m_DstStateMachine: {fileID: 0}
  m_DstState: {fileID: 8314685060882719794}
  m_Solo: 0
  m_Mute: 0
  m_IsExit: 0
  serializedVersion: 3
  m_TransitionDuration: 0.25
  m_TransitionOffset: 0
  m_ExitTime: 0.7413794
  m_HasExitTime: 0
  m_HasFixedDuration: 1
  m_InterruptionSource: 0
  m_OrderedInterruption: 1
  m_CanTransitionToSelf: 1
--- !u!1101 &-2203437811085665286
AnimatorStateTransition:
  m_ObjectHideFlags: 1
  m_CorrespondingSourceObject: {fileID: 0}
  m_PrefabInstance: {fileID: 0}
  m_PrefabAsset: {fileID: 0}
  m_Name: 
  m_Conditions:
  - m_ConditionMode: 1
    m_ConditionEvent: Dead
    m_EventTreshold: 0
  m_DstStateMachine: {fileID: 0}
  m_DstState: {fileID: 6995031694560656813}
  m_Solo: 0
  m_Mute: 0
  m_IsExit: 0
  serializedVersion: 3
  m_TransitionDuration: 0.25
  m_TransitionOffset: 0
  m_ExitTime: 0.75
  m_HasExitTime: 0
  m_HasFixedDuration: 1
  m_InterruptionSource: 0
  m_OrderedInterruption: 1
  m_CanTransitionToSelf: 1
--- !u!1101 &-2134875305200649429
AnimatorStateTransition:
  m_ObjectHideFlags: 1
  m_CorrespondingSourceObject: {fileID: 0}
  m_PrefabInstance: {fileID: 0}
  m_PrefabAsset: {fileID: 0}
  m_Name: 
  m_Conditions: []
  m_DstStateMachine: {fileID: 0}
  m_DstState: {fileID: 0}
  m_Solo: 0
  m_Mute: 0
  m_IsExit: 1
  serializedVersion: 3
  m_TransitionDuration: 0.25
  m_TransitionOffset: 0
  m_ExitTime: 0.8125
  m_HasExitTime: 1
  m_HasFixedDuration: 1
  m_InterruptionSource: 0
  m_OrderedInterruption: 1
  m_CanTransitionToSelf: 1
--- !u!1102 &-1989540649778147493
AnimatorState:
  serializedVersion: 6
  m_ObjectHideFlags: 1
  m_CorrespondingSourceObject: {fileID: 0}
  m_PrefabInstance: {fileID: 0}
  m_PrefabAsset: {fileID: 0}
  m_Name: Stunned
  m_Speed: 1
  m_CycleOffset: 0
  m_Transitions:
  - {fileID: -2787802765492649240}
  m_StateMachineBehaviours: []
  m_Position: {x: 50, y: 50, z: 0}
  m_IKOnFeet: 0
  m_WriteDefaultValues: 1
  m_Mirror: 0
  m_SpeedParameterActive: 0
  m_MirrorParameterActive: 0
  m_CycleOffsetParameterActive: 0
  m_TimeParameterActive: 0
  m_Motion: {fileID: -3649224233829801637, guid: 2115c4661f55eff45a5a0f91fc0a12f0, type: 3}
  m_Tag: 
  m_SpeedParameter: 
  m_MirrorParameter: 
  m_CycleOffsetParameter: 
  m_TimeParameter: 
--- !u!1102 &-1947924984486084563
AnimatorState:
  serializedVersion: 6
  m_ObjectHideFlags: 1
  m_CorrespondingSourceObject: {fileID: 0}
  m_PrefabInstance: {fileID: 0}
  m_PrefabAsset: {fileID: 0}
  m_Name: SkillHeal
  m_Speed: 1
  m_CycleOffset: 0
  m_Transitions:
  - {fileID: 7908433373164699421}
  m_StateMachineBehaviours: []
  m_Position: {x: 50, y: 50, z: 0}
  m_IKOnFeet: 0
  m_WriteDefaultValues: 1
  m_Mirror: 0
  m_SpeedParameterActive: 0
  m_MirrorParameterActive: 0
  m_CycleOffsetParameterActive: 0
  m_TimeParameterActive: 0
  m_Motion: {fileID: -1879649623564598710, guid: 2115c4661f55eff45a5a0f91fc0a12f0, type: 3}
  m_Tag: 
  m_SpeedParameter: 
  m_MirrorParameter: 
  m_CycleOffsetParameter: 
  m_TimeParameter: 
--- !u!1102 &-1840114918578548792
AnimatorState:
  serializedVersion: 6
  m_ObjectHideFlags: 1
  m_CorrespondingSourceObject: {fileID: 0}
  m_PrefabInstance: {fileID: 0}
  m_PrefabAsset: {fileID: 0}
  m_Name: TankShieldBuff (loop)
  m_Speed: 1
  m_CycleOffset: 0
  m_Transitions:
  - {fileID: -3648024290668379979}
  m_StateMachineBehaviours: []
  m_Position: {x: 50, y: 50, z: 0}
  m_IKOnFeet: 0
  m_WriteDefaultValues: 1
  m_Mirror: 0
  m_SpeedParameterActive: 0
  m_MirrorParameterActive: 0
  m_CycleOffsetParameterActive: 0
  m_TimeParameterActive: 0
  m_Motion: {fileID: -2796662418093349854, guid: 2115c4661f55eff45a5a0f91fc0a12f0, type: 3}
  m_Tag: 
  m_SpeedParameter: 
  m_MirrorParameter: 
  m_CycleOffsetParameter: 
  m_TimeParameter: 
--- !u!1101 &-1777038757504527503
AnimatorStateTransition:
  m_ObjectHideFlags: 1
  m_CorrespondingSourceObject: {fileID: 0}
  m_PrefabInstance: {fileID: 0}
  m_PrefabAsset: {fileID: 0}
  m_Name: 
  m_Conditions: []
  m_DstStateMachine: {fileID: 0}
  m_DstState: {fileID: -3516404760485336223}
  m_Solo: 0
  m_Mute: 0
  m_IsExit: 0
  serializedVersion: 3
  m_TransitionDuration: 0.25
  m_TransitionOffset: 0
  m_ExitTime: 0.75
  m_HasExitTime: 1
  m_HasFixedDuration: 1
  m_InterruptionSource: 0
  m_OrderedInterruption: 1
  m_CanTransitionToSelf: 1
--- !u!1101 &-1751189744513987592
AnimatorStateTransition:
  m_ObjectHideFlags: 1
  m_CorrespondingSourceObject: {fileID: 0}
  m_PrefabInstance: {fileID: 0}
  m_PrefabAsset: {fileID: 0}
  m_Name: 
  m_Conditions:
  - m_ConditionMode: 1
    m_ConditionEvent: Emote4
    m_EventTreshold: 0
  m_DstStateMachine: {fileID: 0}
  m_DstState: {fileID: 2146505342981174162}
  m_Solo: 0
  m_Mute: 0
  m_IsExit: 0
  serializedVersion: 3
  m_TransitionDuration: 0.25
  m_TransitionOffset: 0
  m_ExitTime: 0.7413794
  m_HasExitTime: 0
  m_HasFixedDuration: 1
  m_InterruptionSource: 0
  m_OrderedInterruption: 1
  m_CanTransitionToSelf: 1
--- !u!1101 &-1462681244818697309
AnimatorStateTransition:
  m_ObjectHideFlags: 1
  m_CorrespondingSourceObject: {fileID: 0}
  m_PrefabInstance: {fileID: 0}
  m_PrefabAsset: {fileID: 0}
  m_Name: 
  m_Conditions:
  - m_ConditionMode: 1
    m_ConditionEvent: Attack2
    m_EventTreshold: 0
  m_DstStateMachine: {fileID: 0}
  m_DstState: {fileID: 4401103057488639788}
  m_Solo: 0
  m_Mute: 0
  m_IsExit: 0
  serializedVersion: 3
  m_TransitionDuration: 0
  m_TransitionOffset: 0.014377976
  m_ExitTime: 0.015336467
  m_HasExitTime: 0
  m_HasFixedDuration: 1
  m_InterruptionSource: 0
  m_OrderedInterruption: 1
  m_CanTransitionToSelf: 1
--- !u!1102 &-1068572555509609370
AnimatorState:
  serializedVersion: 6
  m_ObjectHideFlags: 1
  m_CorrespondingSourceObject: {fileID: 0}
  m_PrefabInstance: {fileID: 0}
  m_PrefabAsset: {fileID: 0}
  m_Name: Nothing
  m_Speed: 1
  m_CycleOffset: 0
  m_Transitions:
  - {fileID: -5603320215398779609}
  - {fileID: -1462681244818697309}
  - {fileID: -3121724488571715601}
  - {fileID: 7470626193701861193}
  - {fileID: -8532492849114738348}
  - {fileID: -3888149276909299716}
  - {fileID: 6860028257824457123}
  m_StateMachineBehaviours: []
  m_Position: {x: 50, y: 50, z: 0}
  m_IKOnFeet: 0
  m_WriteDefaultValues: 1
  m_Mirror: 0
  m_SpeedParameterActive: 0
  m_MirrorParameterActive: 0
  m_CycleOffsetParameterActive: 0
  m_TimeParameterActive: 0
  m_Motion: {fileID: 0}
  m_Tag: BaseNode
  m_SpeedParameter: 
  m_MirrorParameter: 
  m_CycleOffsetParameter: 
  m_TimeParameter: 
--- !u!1107 &-881976854541045011
AnimatorStateMachine:
  serializedVersion: 6
  m_ObjectHideFlags: 1
  m_CorrespondingSourceObject: {fileID: 0}
  m_PrefabInstance: {fileID: 0}
  m_PrefabAsset: {fileID: 0}
  m_Name: Fall Down
  m_ChildStates:
  - serializedVersion: 1
    m_State: {fileID: -3516404760485336223}
    m_Position: {x: 440, y: 180, z: 0}
  - serializedVersion: 1
    m_State: {fileID: 8314685060882719794}
    m_Position: {x: 210, y: 700, z: 0}
  - serializedVersion: 1
    m_State: {fileID: 5803934921609956400}
    m_Position: {x: -290, y: 390, z: 0}
  - serializedVersion: 1
    m_State: {fileID: 6995031694560656813}
    m_Position: {x: -80, y: 640, z: 0}
  - serializedVersion: 1
    m_State: {fileID: -7547485152901491539}
    m_Position: {x: -400, y: 270, z: 0}
  - serializedVersion: 1
    m_State: {fileID: -8548725740951714548}
    m_Position: {x: -290, y: -10, z: 0}
  - serializedVersion: 1
    m_State: {fileID: -97574420875922107}
    m_Position: {x: -290, y: -50, z: 0}
  - serializedVersion: 1
    m_State: {fileID: 4412718473050004094}
    m_Position: {x: -290, y: -90, z: 0}
  - serializedVersion: 1
    m_State: {fileID: 2146505342981174162}
    m_Position: {x: -200, y: -320, z: 0}
  - serializedVersion: 1
    m_State: {fileID: 7997651612715888420}
    m_Position: {x: -200, y: -270, z: 0}
  - serializedVersion: 1
    m_State: {fileID: -6785991995039938196}
    m_Position: {x: -200, y: -200, z: 0}
  - serializedVersion: 1
    m_State: {fileID: -4345475783770155815}
    m_Position: {x: 20, y: -310, z: 0}
  - serializedVersion: 1
    m_State: {fileID: -3914668711228621697}
    m_Position: {x: 210, y: -230, z: 0}
  - serializedVersion: 1
    m_State: {fileID: 1411007122952585507}
    m_Position: {x: 290, y: -140, z: 0}
  - serializedVersion: 1
    m_State: {fileID: -1989540649778147493}
    m_Position: {x: 650, y: -360, z: 0}
  - serializedVersion: 1
    m_State: {fileID: -8836472361825652495}
    m_Position: {x: -180, y: 490, z: 0}
  - serializedVersion: 1
    m_State: {fileID: 7103618770137260043}
    m_Position: {x: -350, y: 330, z: 0}
  - serializedVersion: 1
    m_State: {fileID: -5093654682345616202}
<<<<<<< HEAD
    m_Position: {x: 310, y: 330, z: 0}
  - serializedVersion: 1
    m_State: {fileID: -4083800598013292914}
    m_Position: {x: 460, y: 240, z: 0}
  - serializedVersion: 1
    m_State: {fileID: -4175521316400603501}
    m_Position: {x: 460, y: 160, z: 0}
  - serializedVersion: 1
    m_State: {fileID: -7886656713076864924}
    m_Position: {x: 460, y: 80, z: 0}
=======
    m_Position: {x: 720, y: 310, z: 0}
>>>>>>> a27bcbd1
  m_ChildStateMachines: []
  m_AnyStateTransitions:
  - {fileID: 6300214233644051234}
  - {fileID: -6491491170709268783}
  - {fileID: 1916661995635438397}
  - {fileID: -2203437811085665286}
  m_EntryTransitions: []
  m_StateMachineTransitions: {}
  m_StateMachineBehaviours:
  - {fileID: 462837921949526196}
  m_AnyStatePosition: {x: -590, y: 420, z: 0}
  m_EntryPosition: {x: -380, y: 130, z: 0}
  m_ExitPosition: {x: -580, y: 200, z: 0}
  m_ParentStateMachinePosition: {x: 800, y: 20, z: 0}
  m_DefaultState: {fileID: -3516404760485336223}
--- !u!1101 &-764550210199632439
AnimatorStateTransition:
  m_ObjectHideFlags: 1
  m_CorrespondingSourceObject: {fileID: 0}
  m_PrefabInstance: {fileID: 0}
  m_PrefabAsset: {fileID: 0}
  m_Name: 
  m_Conditions:
  - m_ConditionMode: 1
    m_ConditionEvent: ChargedShotEnd
    m_EventTreshold: 0
  m_DstStateMachine: {fileID: 0}
  m_DstState: {fileID: 4131880658289977400}
  m_Solo: 0
  m_Mute: 0
  m_IsExit: 0
  serializedVersion: 3
  m_TransitionDuration: 0.25
  m_TransitionOffset: 0
  m_ExitTime: 0.37500834
  m_HasExitTime: 0
  m_HasFixedDuration: 1
  m_InterruptionSource: 0
  m_OrderedInterruption: 1
  m_CanTransitionToSelf: 1
--- !u!1101 &-553895571540822879
AnimatorStateTransition:
  m_ObjectHideFlags: 1
  m_CorrespondingSourceObject: {fileID: 0}
  m_PrefabInstance: {fileID: 0}
  m_PrefabAsset: {fileID: 0}
  m_Name: 
  m_Conditions: []
  m_DstStateMachine: {fileID: 0}
  m_DstState: {fileID: -1068572555509609370}
  m_Solo: 0
  m_Mute: 0
  m_IsExit: 0
  serializedVersion: 3
  m_TransitionDuration: 0.25
  m_TransitionOffset: 0
  m_ExitTime: 0.81250143
  m_HasExitTime: 1
  m_HasFixedDuration: 1
  m_InterruptionSource: 0
  m_OrderedInterruption: 1
  m_CanTransitionToSelf: 1
--- !u!1101 &-432715867148954313
AnimatorStateTransition:
  m_ObjectHideFlags: 1
  m_CorrespondingSourceObject: {fileID: 0}
  m_PrefabInstance: {fileID: 0}
  m_PrefabAsset: {fileID: 0}
  m_Name: 
  m_Conditions:
  - m_ConditionMode: 1
    m_ConditionEvent: PickUp
    m_EventTreshold: 0
  m_DstStateMachine: {fileID: 0}
  m_DstState: {fileID: -4083800598013292914}
  m_Solo: 0
  m_Mute: 0
  m_IsExit: 0
  serializedVersion: 3
  m_TransitionDuration: 0.25
  m_TransitionOffset: 0
  m_ExitTime: 0.7137405
  m_HasExitTime: 0
  m_HasFixedDuration: 1
  m_InterruptionSource: 0
  m_OrderedInterruption: 1
  m_CanTransitionToSelf: 1
--- !u!1102 &-97574420875922107
AnimatorState:
  serializedVersion: 6
  m_ObjectHideFlags: 1
  m_CorrespondingSourceObject: {fileID: 0}
  m_PrefabInstance: {fileID: 0}
  m_PrefabAsset: {fileID: 0}
  m_Name: Emote2
  m_Speed: 1
  m_CycleOffset: 0
  m_Transitions:
  - {fileID: 8333667643053950386}
  m_StateMachineBehaviours: []
  m_Position: {x: 50, y: 50, z: 0}
  m_IKOnFeet: 0
  m_WriteDefaultValues: 1
  m_Mirror: 0
  m_SpeedParameterActive: 0
  m_MirrorParameterActive: 0
  m_CycleOffsetParameterActive: 0
  m_TimeParameterActive: 0
  m_Motion: {fileID: -5910558760340965890, guid: 2115c4661f55eff45a5a0f91fc0a12f0, type: 3}
  m_Tag: 
  m_SpeedParameter: 
  m_MirrorParameter: 
  m_CycleOffsetParameter: 
  m_TimeParameter: 
--- !u!1101 &-97121490881636740
AnimatorStateTransition:
  m_ObjectHideFlags: 1
  m_CorrespondingSourceObject: {fileID: 0}
  m_PrefabInstance: {fileID: 0}
  m_PrefabAsset: {fileID: 0}
  m_Name: 
  m_Conditions: []
  m_DstStateMachine: {fileID: 0}
  m_DstState: {fileID: -3516404760485336223}
  m_Solo: 0
  m_Mute: 0
  m_IsExit: 0
  serializedVersion: 3
  m_TransitionDuration: 0.62071574
  m_TransitionOffset: 0.00000004339141
  m_ExitTime: 0.0000000041531494
  m_HasExitTime: 1
  m_HasFixedDuration: 0
  m_InterruptionSource: 2
  m_OrderedInterruption: 1
  m_CanTransitionToSelf: 1
--- !u!91 &9100000
AnimatorController:
  m_ObjectHideFlags: 0
  m_CorrespondingSourceObject: {fileID: 0}
  m_PrefabInstance: {fileID: 0}
  m_PrefabAsset: {fileID: 0}
  m_Name: CharacterSetController
  serializedVersion: 5
  m_AnimatorParameters:
  - m_Name: Speed
    m_Type: 1
    m_DefaultFloat: 0
    m_DefaultInt: 0
    m_DefaultBool: 0
    m_Controller: {fileID: 0}
  - m_Name: Attack1
    m_Type: 9
    m_DefaultFloat: 0
    m_DefaultInt: 0
    m_DefaultBool: 0
    m_Controller: {fileID: 0}
  - m_Name: HitReact1
    m_Type: 9
    m_DefaultFloat: 0
    m_DefaultInt: 0
    m_DefaultBool: 0
    m_Controller: {fileID: 0}
  - m_Name: FallDown
    m_Type: 9
    m_DefaultFloat: 0
    m_DefaultInt: 0
    m_DefaultBool: 0
    m_Controller: {fileID: 0}
  - m_Name: StandUp
    m_Type: 9
    m_DefaultFloat: 0
    m_DefaultInt: 0
    m_DefaultBool: 0
    m_Controller: {fileID: 0}
  - m_Name: BeginRevive
    m_Type: 9
    m_DefaultFloat: 0
    m_DefaultInt: 0
    m_DefaultBool: 0
    m_Controller: {fileID: 0}
  - m_Name: Dead
    m_Type: 9
    m_DefaultFloat: 0
    m_DefaultInt: 0
    m_DefaultBool: 0
    m_Controller: {fileID: 0}
  - m_Name: Attack2
    m_Type: 9
    m_DefaultFloat: 0
    m_DefaultInt: 0
    m_DefaultBool: 0
    m_Controller: {fileID: 0}
  - m_Name: Emote1
    m_Type: 9
    m_DefaultFloat: 0
    m_DefaultInt: 0
    m_DefaultBool: 0
    m_Controller: {fileID: 0}
  - m_Name: Emote2
    m_Type: 9
    m_DefaultFloat: 0
    m_DefaultInt: 0
    m_DefaultBool: 0
    m_Controller: {fileID: 0}
  - m_Name: Emote3
    m_Type: 9
    m_DefaultFloat: 0
    m_DefaultInt: 0
    m_DefaultBool: 0
    m_Controller: {fileID: 0}
  - m_Name: Emote4
    m_Type: 9
    m_DefaultFloat: 0
    m_DefaultInt: 0
    m_DefaultBool: 0
    m_Controller: {fileID: 0}
  - m_Name: Trample
    m_Type: 9
    m_DefaultFloat: 0
    m_DefaultInt: 0
    m_DefaultBool: 0
    m_Controller: {fileID: 0}
  - m_Name: SkillHeal
    m_Type: 9
    m_DefaultFloat: 0
    m_DefaultInt: 0
    m_DefaultBool: 0
    m_Controller: {fileID: 0}
  - m_Name: Stunned
    m_Type: 9
    m_DefaultFloat: 0
    m_DefaultInt: 0
    m_DefaultBool: 0
    m_Controller: {fileID: 0}
  - m_Name: Unstunned
    m_Type: 9
    m_DefaultFloat: 0
    m_DefaultInt: 0
    m_DefaultBool: 0
    m_Controller: {fileID: 0}
  - m_Name: ShieldBuffStart
    m_Type: 9
    m_DefaultFloat: 0
    m_DefaultInt: 0
    m_DefaultBool: 0
    m_Controller: {fileID: 0}
  - m_Name: ShieldBuffEnd
    m_Type: 9
    m_DefaultFloat: 0
    m_DefaultInt: 0
    m_DefaultBool: 0
    m_Controller: {fileID: 0}
  - m_Name: ChargedShotStart
    m_Type: 9
    m_DefaultFloat: 0
    m_DefaultInt: 0
    m_DefaultBool: 0
    m_Controller: {fileID: 0}
  - m_Name: ChargedShotEnd
    m_Type: 9
    m_DefaultFloat: 0
    m_DefaultInt: 0
    m_DefaultBool: 0
    m_Controller: {fileID: 0}
  - m_Name: EntryFainted
    m_Type: 9
    m_DefaultFloat: 0
    m_DefaultInt: 0
    m_DefaultBool: 0
    m_Controller: {fileID: 0}
  - m_Name: EntryDead
    m_Type: 9
    m_DefaultFloat: 0
    m_DefaultInt: 0
    m_DefaultBool: 0
    m_Controller: {fileID: 0}
  - m_Name: Buff1
    m_Type: 9
    m_DefaultFloat: 0
    m_DefaultInt: 0
    m_DefaultBool: 0
    m_Controller: {fileID: 0}
  - m_Name: AnticipateMove
    m_Type: 9
    m_DefaultFloat: 0
    m_DefaultInt: 0
    m_DefaultBool: 0
    m_Controller: {fileID: 0}
  - m_Name: Invincible
    m_Type: 3
    m_DefaultFloat: 0
    m_DefaultInt: 0
    m_DefaultBool: 0
    m_Controller: {fileID: 0}
  - m_Name: TrampleStop
    m_Type: 9
    m_DefaultFloat: 0
    m_DefaultInt: 0
    m_DefaultBool: 0
    m_Controller: {fileID: 0}
  - m_Name: DashAttackStart
    m_Type: 9
    m_DefaultFloat: 0
    m_DefaultInt: 0
    m_DefaultBool: 0
    m_Controller: {fileID: 0}
  - m_Name: DashAttackEnd
    m_Type: 9
    m_DefaultFloat: 0
    m_DefaultInt: 0
    m_DefaultBool: 0
    m_Controller: {fileID: 0}
  - m_Name: DashAttackCanceled
    m_Type: 9
    m_DefaultFloat: 0
    m_DefaultInt: 0
    m_DefaultBool: 0
    m_Controller: {fileID: 0}
  - m_Name: PickUp
    m_Type: 9
    m_DefaultFloat: 0
    m_DefaultInt: 0
    m_DefaultBool: 0
    m_Controller: {fileID: 0}
  - m_Name: Drop
    m_Type: 9
    m_DefaultFloat: 0
    m_DefaultInt: 0
    m_DefaultBool: 0
    m_Controller: {fileID: 0}
  m_AnimatorLayers:
  - serializedVersion: 5
    m_Name: Base Layer
    m_StateMachine: {fileID: -881976854541045011}
    m_Mask: {fileID: 0}
    m_Motions: []
    m_Behaviours: []
    m_BlendingMode: 0
    m_SyncedLayerIndex: -1
    m_DefaultWeight: 0
    m_IKPass: 0
    m_SyncedLayerAffectsTiming: 0
    m_Controller: {fileID: 9100000}
  - serializedVersion: 5
    m_Name: Attacks
    m_StateMachine: {fileID: 8124319401456280373}
    m_Mask: {fileID: 31900000, guid: ecd32f7d18cc2ad4a9cdc919451abce5, type: 2}
    m_Motions: []
    m_Behaviours: []
    m_BlendingMode: 0
    m_SyncedLayerIndex: -1
    m_DefaultWeight: 1
    m_IKPass: 0
    m_SyncedLayerAffectsTiming: 0
    m_Controller: {fileID: 9100000}
  - serializedVersion: 5
    m_Name: HitReacts
    m_StateMachine: {fileID: 3532665691827284609}
    m_Mask: {fileID: 0}
    m_Motions: []
    m_Behaviours: []
    m_BlendingMode: 1
    m_SyncedLayerIndex: -1
    m_DefaultWeight: 1
    m_IKPass: 0
    m_SyncedLayerAffectsTiming: 0
    m_Controller: {fileID: 9100000}
--- !u!1101 &169794482130889019
AnimatorStateTransition:
  m_ObjectHideFlags: 1
  m_CorrespondingSourceObject: {fileID: 0}
  m_PrefabInstance: {fileID: 0}
  m_PrefabAsset: {fileID: 0}
  m_Name: 
  m_Conditions:
  - m_ConditionMode: 1
    m_ConditionEvent: ShieldBuffEnd
    m_EventTreshold: 0
  m_DstStateMachine: {fileID: 0}
  m_DstState: {fileID: 4131880658289977400}
  m_Solo: 0
  m_Mute: 0
  m_IsExit: 0
  serializedVersion: 3
  m_TransitionDuration: 0.25
  m_TransitionOffset: 0
  m_ExitTime: 0.6250007
  m_HasExitTime: 0
  m_HasFixedDuration: 1
  m_InterruptionSource: 0
  m_OrderedInterruption: 1
  m_CanTransitionToSelf: 1
--- !u!1101 &302945845828782107
AnimatorStateTransition:
  m_ObjectHideFlags: 1
  m_CorrespondingSourceObject: {fileID: 0}
  m_PrefabInstance: {fileID: 0}
  m_PrefabAsset: {fileID: 0}
  m_Name: 
  m_Conditions: []
  m_DstStateMachine: {fileID: 0}
  m_DstState: {fileID: -6673023992676265295}
  m_Solo: 0
  m_Mute: 0
  m_IsExit: 0
  serializedVersion: 3
  m_TransitionDuration: 0.25
  m_TransitionOffset: 0
  m_ExitTime: 0.37500834
  m_HasExitTime: 1
  m_HasFixedDuration: 1
  m_InterruptionSource: 0
  m_OrderedInterruption: 1
  m_CanTransitionToSelf: 1
--- !u!1101 &426919566368059880
AnimatorStateTransition:
  m_ObjectHideFlags: 1
  m_CorrespondingSourceObject: {fileID: 0}
  m_PrefabInstance: {fileID: 0}
  m_PrefabAsset: {fileID: 0}
  m_Name: 
  m_Conditions:
  - m_ConditionMode: 1
    m_ConditionEvent: AnticipateMove
    m_EventTreshold: 0
  m_DstStateMachine: {fileID: 0}
  m_DstState: {fileID: 7052821593652808675}
  m_Solo: 0
  m_Mute: 0
  m_IsExit: 0
  serializedVersion: 3
  m_TransitionDuration: 0.118838675
  m_TransitionOffset: 0
  m_ExitTime: 0.03151326
  m_HasExitTime: 0
  m_HasFixedDuration: 0
  m_InterruptionSource: 2
  m_OrderedInterruption: 1
  m_CanTransitionToSelf: 1
--- !u!114 &462837921949526196
MonoBehaviour:
  m_ObjectHideFlags: 1
  m_CorrespondingSourceObject: {fileID: 0}
  m_PrefabInstance: {fileID: 0}
  m_PrefabAsset: {fileID: 0}
  m_GameObject: {fileID: 0}
  m_Enabled: 1
  m_EditorHideFlags: 0
  m_Script: {fileID: 11500000, guid: be14b7997cce53b4db1d7534276cfbe4, type: 3}
  m_Name: 
  m_EditorClassIdentifier: 
--- !u!1101 &708997342694099437
AnimatorStateTransition:
  m_ObjectHideFlags: 1
  m_CorrespondingSourceObject: {fileID: 0}
  m_PrefabInstance: {fileID: 0}
  m_PrefabAsset: {fileID: 0}
  m_Name: 
  m_Conditions: []
  m_DstStateMachine: {fileID: 0}
  m_DstState: {fileID: -1068572555509609370}
  m_Solo: 0
  m_Mute: 0
  m_IsExit: 0
  serializedVersion: 3
  m_TransitionDuration: 0.25
  m_TransitionOffset: 0
  m_ExitTime: 0.81250143
  m_HasExitTime: 1
  m_HasFixedDuration: 1
  m_InterruptionSource: 0
  m_OrderedInterruption: 1
  m_CanTransitionToSelf: 1
--- !u!1102 &1267217359477084505
AnimatorState:
  serializedVersion: 6
  m_ObjectHideFlags: 1
  m_CorrespondingSourceObject: {fileID: 0}
  m_PrefabInstance: {fileID: 0}
  m_PrefabAsset: {fileID: 0}
  m_Name: Dash Attack (end)
  m_Speed: 1
  m_CycleOffset: 0
  m_Transitions:
  - {fileID: 5892166392047433635}
  - {fileID: 7744411428122232686}
  m_StateMachineBehaviours: []
  m_Position: {x: 50, y: 50, z: 0}
  m_IKOnFeet: 0
  m_WriteDefaultValues: 1
  m_Mirror: 0
  m_SpeedParameterActive: 0
  m_MirrorParameterActive: 0
  m_CycleOffsetParameterActive: 0
  m_TimeParameterActive: 0
  m_Motion: {fileID: -6160124894028699468, guid: 2115c4661f55eff45a5a0f91fc0a12f0, type: 3}
  m_Tag: 
  m_SpeedParameter: 
  m_MirrorParameter: 
  m_CycleOffsetParameter: 
  m_TimeParameter: 
--- !u!1102 &1411007122952585507
AnimatorState:
  serializedVersion: 6
  m_ObjectHideFlags: 1
  m_CorrespondingSourceObject: {fileID: 0}
  m_PrefabInstance: {fileID: 0}
  m_PrefabAsset: {fileID: 0}
  m_Name: (Trample Stop)
  m_Speed: 1
  m_CycleOffset: 0
  m_Transitions:
  - {fileID: -5472320550880040946}
  - {fileID: 8725031495282662693}
  m_StateMachineBehaviours: []
  m_Position: {x: 50, y: 50, z: 0}
  m_IKOnFeet: 0
  m_WriteDefaultValues: 1
  m_Mirror: 0
  m_SpeedParameterActive: 0
  m_MirrorParameterActive: 0
  m_CycleOffsetParameterActive: 0
  m_TimeParameterActive: 0
  m_Motion: {fileID: 8583086948580034017, guid: 2115c4661f55eff45a5a0f91fc0a12f0, type: 3}
  m_Tag: 
  m_SpeedParameter: 
  m_MirrorParameter: 
  m_CycleOffsetParameter: 
  m_TimeParameter: 
--- !u!1101 &1718828631515956776
AnimatorStateTransition:
  m_ObjectHideFlags: 1
  m_CorrespondingSourceObject: {fileID: 0}
  m_PrefabInstance: {fileID: 0}
  m_PrefabAsset: {fileID: 0}
  m_Name: 
  m_Conditions:
  - m_ConditionMode: 1
    m_ConditionEvent: ShieldBuffEnd
    m_EventTreshold: 0
  m_DstStateMachine: {fileID: 0}
  m_DstState: {fileID: -4482486829903005221}
  m_Solo: 0
  m_Mute: 0
  m_IsExit: 0
  serializedVersion: 3
  m_TransitionDuration: 0.25
  m_TransitionOffset: 0
  m_ExitTime: 0.6250002
  m_HasExitTime: 0
  m_HasFixedDuration: 1
  m_InterruptionSource: 0
  m_OrderedInterruption: 1
  m_CanTransitionToSelf: 1
--- !u!1101 &1916661995635438397
AnimatorStateTransition:
  m_ObjectHideFlags: 1
  m_CorrespondingSourceObject: {fileID: 0}
  m_PrefabInstance: {fileID: 0}
  m_PrefabAsset: {fileID: 0}
  m_Name: 
  m_Conditions:
  - m_ConditionMode: 1
    m_ConditionEvent: FallDown
    m_EventTreshold: 0
  m_DstStateMachine: {fileID: 0}
  m_DstState: {fileID: -7547485152901491539}
  m_Solo: 0
  m_Mute: 0
  m_IsExit: 0
  serializedVersion: 3
  m_TransitionDuration: 0.25
  m_TransitionOffset: 0
  m_ExitTime: 0.75
  m_HasExitTime: 0
  m_HasFixedDuration: 1
  m_InterruptionSource: 0
  m_OrderedInterruption: 1
  m_CanTransitionToSelf: 1
--- !u!1102 &2146505342981174162
AnimatorState:
  serializedVersion: 6
  m_ObjectHideFlags: 1
  m_CorrespondingSourceObject: {fileID: 0}
  m_PrefabInstance: {fileID: 0}
  m_PrefabAsset: {fileID: 0}
  m_Name: Emote4 Start
  m_Speed: 1
  m_CycleOffset: 0
  m_Transitions:
  - {fileID: -5188894542379383107}
  m_StateMachineBehaviours: []
  m_Position: {x: 50, y: 50, z: 0}
  m_IKOnFeet: 0
  m_WriteDefaultValues: 1
  m_Mirror: 0
  m_SpeedParameterActive: 0
  m_MirrorParameterActive: 0
  m_CycleOffsetParameterActive: 0
  m_TimeParameterActive: 0
  m_Motion: {fileID: 6888305617466033002, guid: 2115c4661f55eff45a5a0f91fc0a12f0, type: 3}
  m_Tag: 
  m_SpeedParameter: 
  m_MirrorParameter: 
  m_CycleOffsetParameter: 
  m_TimeParameter: 
--- !u!1101 &2356557320833519340
AnimatorStateTransition:
  m_ObjectHideFlags: 1
  m_CorrespondingSourceObject: {fileID: 0}
  m_PrefabInstance: {fileID: 0}
  m_PrefabAsset: {fileID: 0}
  m_Name: 
  m_Conditions: []
  m_DstStateMachine: {fileID: 0}
  m_DstState: {fileID: -8836472361825652495}
  m_Solo: 0
  m_Mute: 0
  m_IsExit: 0
  serializedVersion: 3
  m_TransitionDuration: 0.25
  m_TransitionOffset: 0
  m_ExitTime: 0.87288135
  m_HasExitTime: 1
  m_HasFixedDuration: 1
  m_InterruptionSource: 0
  m_OrderedInterruption: 1
  m_CanTransitionToSelf: 1
--- !u!1107 &2782526268344220699
AnimatorStateMachine:
  serializedVersion: 6
  m_ObjectHideFlags: 1
  m_CorrespondingSourceObject: {fileID: 0}
  m_PrefabInstance: {fileID: 0}
  m_PrefabAsset: {fileID: 0}
  m_Name: New Layer
  m_ChildStates: []
  m_ChildStateMachines: []
  m_AnyStateTransitions: []
  m_EntryTransitions: []
  m_StateMachineTransitions: {}
  m_StateMachineBehaviours: []
  m_AnyStatePosition: {x: 50, y: 20, z: 0}
  m_EntryPosition: {x: 50, y: 120, z: 0}
  m_ExitPosition: {x: 800, y: 120, z: 0}
  m_ParentStateMachinePosition: {x: 800, y: 20, z: 0}
  m_DefaultState: {fileID: 0}
--- !u!1102 &2966677855542082757
AnimatorState:
  serializedVersion: 6
  m_ObjectHideFlags: 1
  m_CorrespondingSourceObject: {fileID: 0}
  m_PrefabInstance: {fileID: 0}
  m_PrefabAsset: {fileID: 0}
  m_Name: TankShieldBuff (start)
  m_Speed: 1
  m_CycleOffset: 0
  m_Transitions:
  - {fileID: 8849726690194494114}
  - {fileID: 1718828631515956776}
  m_StateMachineBehaviours: []
  m_Position: {x: 50, y: 50, z: 0}
  m_IKOnFeet: 0
  m_WriteDefaultValues: 1
  m_Mirror: 0
  m_SpeedParameterActive: 0
  m_MirrorParameterActive: 0
  m_CycleOffsetParameterActive: 0
  m_TimeParameterActive: 0
  m_Motion: {fileID: -1884495893426858974, guid: 2115c4661f55eff45a5a0f91fc0a12f0, type: 3}
  m_Tag: 
  m_SpeedParameter: 
  m_MirrorParameter: 
  m_CycleOffsetParameter: 
  m_TimeParameter: 
--- !u!1101 &3118841745861893966
AnimatorStateTransition:
  m_ObjectHideFlags: 1
  m_CorrespondingSourceObject: {fileID: 0}
  m_PrefabInstance: {fileID: 0}
  m_PrefabAsset: {fileID: 0}
  m_Name: 
  m_Conditions: []
  m_DstStateMachine: {fileID: 0}
  m_DstState: {fileID: -1068572555509609370, guid: 98c159afc5898ff4bbe7ad96754b226f, type: 2}
  m_Solo: 0
  m_Mute: 0
  m_IsExit: 0
  serializedVersion: 3
  m_TransitionDuration: 0.25
  m_TransitionOffset: 0
  m_ExitTime: 0.6250007
  m_HasExitTime: 1
  m_HasFixedDuration: 1
  m_InterruptionSource: 0
  m_OrderedInterruption: 1
  m_CanTransitionToSelf: 1
--- !u!1102 &3150791903338681881
AnimatorState:
  serializedVersion: 6
  m_ObjectHideFlags: 1
  m_CorrespondingSourceObject: {fileID: 0}
  m_PrefabInstance: {fileID: 0}
  m_PrefabAsset: {fileID: 0}
  m_Name: Archer Charged Shot (start)
  m_Speed: 1
  m_CycleOffset: 0
  m_Transitions:
  - {fileID: 302945845828782107}
  - {fileID: -764550210199632439}
  m_StateMachineBehaviours: []
  m_Position: {x: 50, y: 50, z: 0}
  m_IKOnFeet: 0
  m_WriteDefaultValues: 1
  m_Mirror: 0
  m_SpeedParameterActive: 0
  m_MirrorParameterActive: 0
  m_CycleOffsetParameterActive: 0
  m_TimeParameterActive: 0
  m_Motion: {fileID: 6603519329587884524, guid: 2115c4661f55eff45a5a0f91fc0a12f0, type: 3}
  m_Tag: 
  m_SpeedParameter: 
  m_MirrorParameter: 
  m_CycleOffsetParameter: 
  m_TimeParameter: 
--- !u!1101 &3218047883308753838
AnimatorStateTransition:
  m_ObjectHideFlags: 1
  m_CorrespondingSourceObject: {fileID: 0}
  m_PrefabInstance: {fileID: 0}
  m_PrefabAsset: {fileID: 0}
  m_Name: 
  m_Conditions: []
  m_DstStateMachine: {fileID: 0}
  m_DstState: {fileID: 0}
  m_Solo: 0
  m_Mute: 0
  m_IsExit: 1
  serializedVersion: 3
  m_TransitionDuration: 0.25
  m_TransitionOffset: 0
  m_ExitTime: 0.8125
  m_HasExitTime: 1
  m_HasFixedDuration: 1
  m_InterruptionSource: 0
  m_OrderedInterruption: 1
  m_CanTransitionToSelf: 1
--- !u!1101 &3448426700370968145
AnimatorStateTransition:
  m_ObjectHideFlags: 1
  m_CorrespondingSourceObject: {fileID: 0}
  m_PrefabInstance: {fileID: 0}
  m_PrefabAsset: {fileID: 0}
  m_Name: 
  m_Conditions:
  - m_ConditionMode: 1
    m_ConditionEvent: Emote3
    m_EventTreshold: 0
  m_DstStateMachine: {fileID: 0}
  m_DstState: {fileID: 4412718473050004094}
  m_Solo: 0
  m_Mute: 0
  m_IsExit: 0
  serializedVersion: 3
  m_TransitionDuration: 0.25
  m_TransitionOffset: 0
  m_ExitTime: 0.7413794
  m_HasExitTime: 0
  m_HasFixedDuration: 1
  m_InterruptionSource: 0
  m_OrderedInterruption: 1
  m_CanTransitionToSelf: 1
--- !u!1107 &3532665691827284609
AnimatorStateMachine:
  serializedVersion: 6
  m_ObjectHideFlags: 1
  m_CorrespondingSourceObject: {fileID: 0}
  m_PrefabInstance: {fileID: 0}
  m_PrefabAsset: {fileID: 0}
  m_Name: HitReacts
  m_ChildStates:
  - serializedVersion: 1
    m_State: {fileID: -9059899351118470251}
    m_Position: {x: 280, y: 70, z: 0}
  - serializedVersion: 1
    m_State: {fileID: -7345246596832709857}
    m_Position: {x: 290, y: -30, z: 0}
  - serializedVersion: 1
    m_State: {fileID: 6115484570900960624}
    m_Position: {x: 510, y: 30, z: 0}
  m_ChildStateMachines: []
  m_AnyStateTransitions: []
  m_EntryTransitions: []
  m_StateMachineTransitions: {}
  m_StateMachineBehaviours:
  - {fileID: 6789594679517553159}
  m_AnyStatePosition: {x: 50, y: 20, z: 0}
  m_EntryPosition: {x: 50, y: 120, z: 0}
  m_ExitPosition: {x: 800, y: 120, z: 0}
  m_ParentStateMachinePosition: {x: 800, y: 20, z: 0}
  m_DefaultState: {fileID: -9059899351118470251}
--- !u!1101 &3599037512052606113
AnimatorStateTransition:
  m_ObjectHideFlags: 1
  m_CorrespondingSourceObject: {fileID: 0}
  m_PrefabInstance: {fileID: 0}
  m_PrefabAsset: {fileID: 0}
  m_Name: 
  m_Conditions: []
  m_DstStateMachine: {fileID: 0}
  m_DstState: {fileID: -3516404760485336223}
  m_Solo: 0
  m_Mute: 0
  m_IsExit: 0
  serializedVersion: 3
  m_TransitionDuration: 0
  m_TransitionOffset: 0
  m_ExitTime: 0.99473697
  m_HasExitTime: 1
  m_HasFixedDuration: 1
  m_InterruptionSource: 2
  m_OrderedInterruption: 1
  m_CanTransitionToSelf: 1
--- !u!1101 &4047612268588016952
AnimatorStateTransition:
  m_ObjectHideFlags: 1
  m_CorrespondingSourceObject: {fileID: 0}
  m_PrefabInstance: {fileID: 0}
  m_PrefabAsset: {fileID: 0}
  m_Name: 
  m_Conditions: []
  m_DstStateMachine: {fileID: 0}
  m_DstState: {fileID: -3516404760485336223}
  m_Solo: 0
  m_Mute: 0
  m_IsExit: 0
  serializedVersion: 3
  m_TransitionDuration: 0.25
  m_TransitionOffset: 0
  m_ExitTime: 0.75
  m_HasExitTime: 1
  m_HasFixedDuration: 1
  m_InterruptionSource: 0
  m_OrderedInterruption: 1
  m_CanTransitionToSelf: 1
--- !u!1102 &4131880658289977400
AnimatorState:
  serializedVersion: 6
  m_ObjectHideFlags: 1
  m_CorrespondingSourceObject: {fileID: 0}
  m_PrefabInstance: {fileID: 0}
  m_PrefabAsset: {fileID: 0}
  m_Name: Archer Charged Shot (end)
  m_Speed: 1
  m_CycleOffset: 0
  m_Transitions:
  - {fileID: 7945825591033475301}
  m_StateMachineBehaviours: []
  m_Position: {x: 50, y: 50, z: 0}
  m_IKOnFeet: 0
  m_WriteDefaultValues: 1
  m_Mirror: 0
  m_SpeedParameterActive: 0
  m_MirrorParameterActive: 0
  m_CycleOffsetParameterActive: 0
  m_TimeParameterActive: 0
  m_Motion: {fileID: -3988504545475623352, guid: 2115c4661f55eff45a5a0f91fc0a12f0, type: 3}
  m_Tag: 
  m_SpeedParameter: 
  m_MirrorParameter: 
  m_CycleOffsetParameter: 
  m_TimeParameter: 
--- !u!1102 &4401103057488639788
AnimatorState:
  serializedVersion: 6
  m_ObjectHideFlags: 1
  m_CorrespondingSourceObject: {fileID: 0}
  m_PrefabInstance: {fileID: 0}
  m_PrefabAsset: {fileID: 0}
  m_Name: Attack2
  m_Speed: 1
  m_CycleOffset: 0
  m_Transitions:
  - {fileID: 7124206015383638790}
  m_StateMachineBehaviours: []
  m_Position: {x: 50, y: 50, z: 0}
  m_IKOnFeet: 0
  m_WriteDefaultValues: 1
  m_Mirror: 0
  m_SpeedParameterActive: 0
  m_MirrorParameterActive: 0
  m_CycleOffsetParameterActive: 0
  m_TimeParameterActive: 0
  m_Motion: {fileID: -5612658629409835226, guid: 2115c4661f55eff45a5a0f91fc0a12f0, type: 3}
  m_Tag: 
  m_SpeedParameter: 
  m_MirrorParameter: 
  m_CycleOffsetParameter: 
  m_TimeParameter: 
--- !u!1102 &4412718473050004094
AnimatorState:
  serializedVersion: 6
  m_ObjectHideFlags: 1
  m_CorrespondingSourceObject: {fileID: 0}
  m_PrefabInstance: {fileID: 0}
  m_PrefabAsset: {fileID: 0}
  m_Name: Emote3
  m_Speed: 1
  m_CycleOffset: 0
  m_Transitions:
  - {fileID: -8547449312070927116}
  m_StateMachineBehaviours: []
  m_Position: {x: 50, y: 50, z: 0}
  m_IKOnFeet: 0
  m_WriteDefaultValues: 1
  m_Mirror: 0
  m_SpeedParameterActive: 0
  m_MirrorParameterActive: 0
  m_CycleOffsetParameterActive: 0
  m_TimeParameterActive: 0
  m_Motion: {fileID: -8516928477359083363, guid: 2115c4661f55eff45a5a0f91fc0a12f0, type: 3}
  m_Tag: 
  m_SpeedParameter: 
  m_MirrorParameter: 
  m_CycleOffsetParameter: 
  m_TimeParameter: 
--- !u!1101 &4496722083804640911
AnimatorStateTransition:
  m_ObjectHideFlags: 1
  m_CorrespondingSourceObject: {fileID: 0}
  m_PrefabInstance: {fileID: 0}
  m_PrefabAsset: {fileID: 0}
  m_Name: 
  m_Conditions:
  - m_ConditionMode: 1
    m_ConditionEvent: ShieldBuffEnd
    m_EventTreshold: 0
  m_DstStateMachine: {fileID: 0}
  m_DstState: {fileID: -4482486829903005221}
  m_Solo: 0
  m_Mute: 0
  m_IsExit: 0
  serializedVersion: 3
  m_TransitionDuration: 0.25
  m_TransitionOffset: 0
  m_ExitTime: 0.6250007
  m_HasExitTime: 0
  m_HasFixedDuration: 1
  m_InterruptionSource: 0
  m_OrderedInterruption: 1
  m_CanTransitionToSelf: 1
--- !u!1101 &4660115808215194994
AnimatorStateTransition:
  m_ObjectHideFlags: 1
  m_CorrespondingSourceObject: {fileID: 0}
  m_PrefabInstance: {fileID: 0}
  m_PrefabAsset: {fileID: 0}
  m_Name: 
  m_Conditions:
  - m_ConditionMode: 6
    m_ConditionEvent: AttackID
    m_EventTreshold: 1
  - m_ConditionMode: 1
    m_ConditionEvent: BeginAttack
    m_EventTreshold: 0
  m_DstStateMachine: {fileID: 0}
  m_DstState: {fileID: 6299315480180736668}
  m_Solo: 0
  m_Mute: 0
  m_IsExit: 0
  serializedVersion: 3
  m_TransitionDuration: 0.25
  m_TransitionOffset: 0
  m_ExitTime: 0.75
  m_HasExitTime: 0
  m_HasFixedDuration: 1
  m_InterruptionSource: 0
  m_OrderedInterruption: 1
  m_CanTransitionToSelf: 1
--- !u!1101 &4924297452976420476
AnimatorStateTransition:
  m_ObjectHideFlags: 1
  m_CorrespondingSourceObject: {fileID: 0}
  m_PrefabInstance: {fileID: 0}
  m_PrefabAsset: {fileID: 0}
  m_Name: 
  m_Conditions:
  - m_ConditionMode: 1
    m_ConditionEvent: Dead
    m_EventTreshold: 0
  m_DstStateMachine: {fileID: 0}
  m_DstState: {fileID: 6995031694560656813}
  m_Solo: 0
  m_Mute: 0
  m_IsExit: 0
  serializedVersion: 3
  m_TransitionDuration: 0.25
  m_TransitionOffset: 0
  m_ExitTime: 0.7413794
  m_HasExitTime: 0
  m_HasFixedDuration: 1
  m_InterruptionSource: 0
  m_OrderedInterruption: 1
  m_CanTransitionToSelf: 1
--- !u!1101 &4957634337843930872
AnimatorStateTransition:
  m_ObjectHideFlags: 1
  m_CorrespondingSourceObject: {fileID: 0}
  m_PrefabInstance: {fileID: 0}
  m_PrefabAsset: {fileID: 0}
  m_Name: 
  m_Conditions: []
  m_DstStateMachine: {fileID: 0}
  m_DstState: {fileID: -9059899351118470251}
  m_Solo: 0
  m_Mute: 0
  m_IsExit: 0
  serializedVersion: 3
  m_TransitionDuration: 0.25
  m_TransitionOffset: 0
  m_ExitTime: 0.5
  m_HasExitTime: 1
  m_HasFixedDuration: 1
  m_InterruptionSource: 0
  m_OrderedInterruption: 1
  m_CanTransitionToSelf: 1
--- !u!1101 &4961218438904450683
AnimatorStateTransition:
  m_ObjectHideFlags: 1
  m_CorrespondingSourceObject: {fileID: 0}
  m_PrefabInstance: {fileID: 0}
  m_PrefabAsset: {fileID: 0}
  m_Name: 
  m_Conditions:
  - m_ConditionMode: 1
    m_ConditionEvent: ShieldBuffEnd
    m_EventTreshold: 0
  m_DstStateMachine: {fileID: 0}
  m_DstState: {fileID: -4482486829903005221}
  m_Solo: 0
  m_Mute: 0
  m_IsExit: 0
  serializedVersion: 3
  m_TransitionDuration: 0.25
  m_TransitionOffset: 0
  m_ExitTime: 0.6250002
  m_HasExitTime: 0
  m_HasFixedDuration: 1
  m_InterruptionSource: 0
  m_OrderedInterruption: 1
  m_CanTransitionToSelf: 1
--- !u!1101 &5286344766070818967
AnimatorStateTransition:
  m_ObjectHideFlags: 1
  m_CorrespondingSourceObject: {fileID: 0}
  m_PrefabInstance: {fileID: 0}
  m_PrefabAsset: {fileID: 0}
  m_Name: 
  m_Conditions:
  - m_ConditionMode: 1
    m_ConditionEvent: AnticipateMove
    m_EventTreshold: 0
  m_DstStateMachine: {fileID: 0}
  m_DstState: {fileID: -5093654682345616202}
  m_Solo: 0
  m_Mute: 0
  m_IsExit: 0
  serializedVersion: 3
  m_TransitionDuration: 0
  m_TransitionOffset: 0
  m_ExitTime: 0.0011970028
  m_HasExitTime: 0
  m_HasFixedDuration: 0
  m_InterruptionSource: 2
  m_OrderedInterruption: 1
  m_CanTransitionToSelf: 1
--- !u!1101 &5537143230144326077
AnimatorStateTransition:
  m_ObjectHideFlags: 1
  m_CorrespondingSourceObject: {fileID: 0}
  m_PrefabInstance: {fileID: 0}
  m_PrefabAsset: {fileID: 0}
  m_Name: 
  m_Conditions: []
  m_DstStateMachine: {fileID: 0}
  m_DstState: {fileID: -3516404760485336223}
  m_Solo: 0
  m_Mute: 0
  m_IsExit: 0
  serializedVersion: 3
  m_TransitionDuration: 0.25
  m_TransitionOffset: 0
  m_ExitTime: 0.7500005
  m_HasExitTime: 1
  m_HasFixedDuration: 1
  m_InterruptionSource: 0
  m_OrderedInterruption: 1
  m_CanTransitionToSelf: 1
--- !u!1101 &5575280310018377789
AnimatorStateTransition:
  m_ObjectHideFlags: 1
  m_CorrespondingSourceObject: {fileID: 0}
  m_PrefabInstance: {fileID: 0}
  m_PrefabAsset: {fileID: 0}
  m_Name: 
  m_Conditions: []
  m_DstStateMachine: {fileID: 0}
  m_DstState: {fileID: -9059899351118470251}
  m_Solo: 0
  m_Mute: 0
  m_IsExit: 0
  serializedVersion: 3
  m_TransitionDuration: 0.25
  m_TransitionOffset: 0
  m_ExitTime: 0.75
  m_HasExitTime: 1
  m_HasFixedDuration: 1
  m_InterruptionSource: 0
  m_OrderedInterruption: 1
  m_CanTransitionToSelf: 1
--- !u!1101 &5593412509193387231
AnimatorStateTransition:
  m_ObjectHideFlags: 1
  m_CorrespondingSourceObject: {fileID: 0}
  m_PrefabInstance: {fileID: 0}
  m_PrefabAsset: {fileID: 0}
  m_Name: 
  m_Conditions:
  - m_ConditionMode: 4
    m_ConditionEvent: ForwardMovement
    m_EventTreshold: 1
  m_DstStateMachine: {fileID: 0}
  m_DstState: {fileID: 0}
  m_Solo: 0
  m_Mute: 0
  m_IsExit: 0
  serializedVersion: 3
  m_TransitionDuration: 0.25
  m_TransitionOffset: 0
  m_ExitTime: 0.8125
  m_HasExitTime: 0
  m_HasFixedDuration: 1
  m_InterruptionSource: 0
  m_OrderedInterruption: 1
  m_CanTransitionToSelf: 1
--- !u!1101 &5784886232730517633
AnimatorStateTransition:
  m_ObjectHideFlags: 1
  m_CorrespondingSourceObject: {fileID: 0}
  m_PrefabInstance: {fileID: 0}
  m_PrefabAsset: {fileID: 0}
  m_Name: 
  m_Conditions:
  - m_ConditionMode: 1
    m_ConditionEvent: Stunned
    m_EventTreshold: 0
  m_DstStateMachine: {fileID: 0}
  m_DstState: {fileID: -1989540649778147493}
  m_Solo: 0
  m_Mute: 0
  m_IsExit: 0
  serializedVersion: 3
  m_TransitionDuration: 0.07605173
  m_TransitionOffset: 0
  m_ExitTime: 0.042834345
  m_HasExitTime: 0
  m_HasFixedDuration: 1
  m_InterruptionSource: 0
  m_OrderedInterruption: 1
  m_CanTransitionToSelf: 1
--- !u!1102 &5803934921609956400
AnimatorState:
  serializedVersion: 6
  m_ObjectHideFlags: 1
  m_CorrespondingSourceObject: {fileID: 0}
  m_PrefabInstance: {fileID: 0}
  m_PrefabAsset: {fileID: 0}
  m_Name: Stand Up
  m_Speed: 1
  m_CycleOffset: 0
  m_Transitions:
  - {fileID: -6735739854590397019}
  m_StateMachineBehaviours: []
  m_Position: {x: 50, y: 50, z: 0}
  m_IKOnFeet: 0
  m_WriteDefaultValues: 1
  m_Mirror: 0
  m_SpeedParameterActive: 0
  m_MirrorParameterActive: 0
  m_CycleOffsetParameterActive: 0
  m_TimeParameterActive: 0
  m_Motion: {fileID: -2919142679728832081, guid: 2115c4661f55eff45a5a0f91fc0a12f0, type: 3}
  m_Tag: 
  m_SpeedParameter: 
  m_MirrorParameter: 
  m_CycleOffsetParameter: 
  m_TimeParameter: 
--- !u!1101 &5808351605165405389
AnimatorStateTransition:
  m_ObjectHideFlags: 1
  m_CorrespondingSourceObject: {fileID: 0}
  m_PrefabInstance: {fileID: 0}
  m_PrefabAsset: {fileID: 0}
  m_Name: 
  m_Conditions:
  - m_ConditionMode: 1
    m_ConditionEvent: Stunned
    m_EventTreshold: 0
  m_DstStateMachine: {fileID: 0}
  m_DstState: {fileID: -1989540649778147493}
  m_Solo: 0
  m_Mute: 0
  m_IsExit: 0
  serializedVersion: 3
  m_TransitionDuration: 0.09888583
  m_TransitionOffset: 0
  m_ExitTime: 0.02947293
  m_HasExitTime: 1
  m_HasFixedDuration: 1
  m_InterruptionSource: 0
  m_OrderedInterruption: 1
  m_CanTransitionToSelf: 1
--- !u!1101 &5892166392047433635
AnimatorStateTransition:
  m_ObjectHideFlags: 1
  m_CorrespondingSourceObject: {fileID: 0}
  m_PrefabInstance: {fileID: 0}
  m_PrefabAsset: {fileID: 0}
  m_Name: 
  m_Conditions: []
  m_DstStateMachine: {fileID: 0}
  m_DstState: {fileID: -1068572555509609370}
  m_Solo: 0
  m_Mute: 0
  m_IsExit: 0
  serializedVersion: 3
  m_TransitionDuration: 0.25
  m_TransitionOffset: 0
  m_ExitTime: 0.75
  m_HasExitTime: 1
  m_HasFixedDuration: 1
  m_InterruptionSource: 0
  m_OrderedInterruption: 1
  m_CanTransitionToSelf: 1
--- !u!1109 &6002482201662273439
AnimatorTransition:
  m_ObjectHideFlags: 1
  m_CorrespondingSourceObject: {fileID: 0}
  m_PrefabInstance: {fileID: 0}
  m_PrefabAsset: {fileID: 0}
  m_Name: 
  m_Conditions: []
  m_DstStateMachine: {fileID: 0}
  m_DstState: {fileID: 0}
  m_Solo: 0
  m_Mute: 0
  m_IsExit: 0
  serializedVersion: 1
--- !u!1101 &6069049114860638946
AnimatorStateTransition:
  m_ObjectHideFlags: 1
  m_CorrespondingSourceObject: {fileID: 0}
  m_PrefabInstance: {fileID: 0}
  m_PrefabAsset: {fileID: 0}
  m_Name: 
  m_Conditions: []
  m_DstStateMachine: {fileID: 0}
  m_DstState: {fileID: -1068572555509609370}
  m_Solo: 0
  m_Mute: 0
  m_IsExit: 0
  serializedVersion: 3
  m_TransitionDuration: 0.25
  m_TransitionOffset: 0
  m_ExitTime: 0.6250007
  m_HasExitTime: 1
  m_HasFixedDuration: 1
  m_InterruptionSource: 0
  m_OrderedInterruption: 1
  m_CanTransitionToSelf: 1
--- !u!1102 &6115484570900960624
AnimatorState:
  serializedVersion: 6
  m_ObjectHideFlags: 1
  m_CorrespondingSourceObject: {fileID: 0}
  m_PrefabInstance: {fileID: 0}
  m_PrefabAsset: {fileID: 0}
  m_Name: Invincible (no reaction)
  m_Speed: 1
  m_CycleOffset: 0
  m_Transitions:
  - {fileID: 5575280310018377789}
  m_StateMachineBehaviours: []
  m_Position: {x: 50, y: 50, z: 0}
  m_IKOnFeet: 0
  m_WriteDefaultValues: 1
  m_Mirror: 0
  m_SpeedParameterActive: 0
  m_MirrorParameterActive: 0
  m_CycleOffsetParameterActive: 0
  m_TimeParameterActive: 0
  m_Motion: {fileID: 0}
  m_Tag: 
  m_SpeedParameter: 
  m_MirrorParameter: 
  m_CycleOffsetParameter: 
  m_TimeParameter: 
--- !u!1101 &6232735271409074027
AnimatorStateTransition:
  m_ObjectHideFlags: 1
  m_CorrespondingSourceObject: {fileID: 0}
  m_PrefabInstance: {fileID: 0}
  m_PrefabAsset: {fileID: 0}
  m_Name: 
  m_Conditions:
  - m_ConditionMode: 1
    m_ConditionEvent: DashAttackEnd
    m_EventTreshold: 0
  m_DstStateMachine: {fileID: 0}
  m_DstState: {fileID: 1267217359477084505}
  m_Solo: 0
  m_Mute: 0
  m_IsExit: 0
  serializedVersion: 3
  m_TransitionDuration: 0.25
  m_TransitionOffset: 0
  m_ExitTime: 0.75
  m_HasExitTime: 0
  m_HasFixedDuration: 1
  m_InterruptionSource: 0
  m_OrderedInterruption: 1
  m_CanTransitionToSelf: 1
--- !u!1102 &6299315480180736668
AnimatorState:
  serializedVersion: 6
  m_ObjectHideFlags: 1
  m_CorrespondingSourceObject: {fileID: 0}
  m_PrefabInstance: {fileID: 0}
  m_PrefabAsset: {fileID: 0}
  m_Name: Attack1
  m_Speed: 1
  m_CycleOffset: 0
  m_Transitions:
  - {fileID: -3576141394984483750}
  m_StateMachineBehaviours: []
  m_Position: {x: 50, y: 50, z: 0}
  m_IKOnFeet: 0
  m_WriteDefaultValues: 1
  m_Mirror: 0
  m_SpeedParameterActive: 0
  m_MirrorParameterActive: 0
  m_CycleOffsetParameterActive: 0
  m_TimeParameterActive: 0
  m_Motion: {fileID: -6239216113759591374, guid: 2115c4661f55eff45a5a0f91fc0a12f0, type: 3}
  m_Tag: 
  m_SpeedParameter: 
  m_MirrorParameter: 
  m_CycleOffsetParameter: 
  m_TimeParameter: 
--- !u!1101 &6300214233644051234
AnimatorStateTransition:
  m_ObjectHideFlags: 1
  m_CorrespondingSourceObject: {fileID: 0}
  m_PrefabInstance: {fileID: 0}
  m_PrefabAsset: {fileID: 0}
  m_Name: 
  m_Conditions:
  - m_ConditionMode: 1
    m_ConditionEvent: EntryFainted
    m_EventTreshold: 0
  m_DstStateMachine: {fileID: 0}
  m_DstState: {fileID: 7103618770137260043}
  m_Solo: 0
  m_Mute: 0
  m_IsExit: 0
  serializedVersion: 3
  m_TransitionDuration: 0.25
  m_TransitionOffset: 0
  m_ExitTime: 0.75
  m_HasExitTime: 0
  m_HasFixedDuration: 1
  m_InterruptionSource: 0
  m_OrderedInterruption: 1
  m_CanTransitionToSelf: 1
--- !u!206 &6401549860341294934
BlendTree:
  m_ObjectHideFlags: 1
  m_CorrespondingSourceObject: {fileID: 0}
  m_PrefabInstance: {fileID: 0}
  m_PrefabAsset: {fileID: 0}
  m_Name: Blend Tree
  m_Childs:
  - serializedVersion: 2
    m_Motion: {fileID: 4774560717245983322, guid: 2115c4661f55eff45a5a0f91fc0a12f0, type: 3}
    m_Threshold: 0
    m_Position: {x: 0, y: 0}
    m_TimeScale: 1
    m_CycleOffset: 0
    m_DirectBlendParameter: Speed
    m_Mirror: 0
  - serializedVersion: 2
    m_Motion: {fileID: -8882730195764186156, guid: 2115c4661f55eff45a5a0f91fc0a12f0, type: 3}
    m_Threshold: 0.6666667
    m_Position: {x: 0, y: 0}
    m_TimeScale: 1
    m_CycleOffset: 0
    m_DirectBlendParameter: Speed
    m_Mirror: 0
  m_BlendParameter: Speed
  m_BlendParameterY: Speed
  m_MinThreshold: 0
  m_MaxThreshold: 0.6666667
  m_UseAutomaticThresholds: 1
  m_NormalizedBlendValues: 0
  m_BlendType: 0
--- !u!114 &6789594679517553159
MonoBehaviour:
  m_ObjectHideFlags: 1
  m_CorrespondingSourceObject: {fileID: 0}
  m_PrefabInstance: {fileID: 0}
  m_PrefabAsset: {fileID: 0}
  m_GameObject: {fileID: 0}
  m_Enabled: 1
  m_EditorHideFlags: 0
  m_Script: {fileID: 11500000, guid: be14b7997cce53b4db1d7534276cfbe4, type: 3}
  m_Name: 
  m_EditorClassIdentifier: 
--- !u!1101 &6813642069247404331
AnimatorStateTransition:
  m_ObjectHideFlags: 1
  m_CorrespondingSourceObject: {fileID: 0}
  m_PrefabInstance: {fileID: 0}
  m_PrefabAsset: {fileID: 0}
  m_Name: 
  m_Conditions: []
  m_DstStateMachine: {fileID: 0}
  m_DstState: {fileID: -3516404760485336223, guid: f81300d0d15dabb46889679edbb1f7a0, type: 2}
  m_Solo: 0
  m_Mute: 0
  m_IsExit: 0
  serializedVersion: 3
  m_TransitionDuration: 0.25
  m_TransitionOffset: 0
  m_ExitTime: 0.75
  m_HasExitTime: 1
  m_HasFixedDuration: 1
  m_InterruptionSource: 0
  m_OrderedInterruption: 1
  m_CanTransitionToSelf: 1
--- !u!1101 &6860028257824457123
AnimatorStateTransition:
  m_ObjectHideFlags: 1
  m_CorrespondingSourceObject: {fileID: 0}
  m_PrefabInstance: {fileID: 0}
  m_PrefabAsset: {fileID: 0}
  m_Name: 
  m_Conditions:
  - m_ConditionMode: 1
    m_ConditionEvent: DashAttackStart
    m_EventTreshold: 0
  m_DstStateMachine: {fileID: 0}
  m_DstState: {fileID: -5241877383201234331}
  m_Solo: 0
  m_Mute: 0
  m_IsExit: 0
  serializedVersion: 3
  m_TransitionDuration: 0.25
  m_TransitionOffset: 0
  m_ExitTime: 0.75
  m_HasExitTime: 0
  m_HasFixedDuration: 1
  m_InterruptionSource: 0
  m_OrderedInterruption: 1
  m_CanTransitionToSelf: 1
--- !u!1102 &6995031694560656813
AnimatorState:
  serializedVersion: 6
  m_ObjectHideFlags: 1
  m_CorrespondingSourceObject: {fileID: 0}
  m_PrefabInstance: {fileID: 0}
  m_PrefabAsset: {fileID: 0}
  m_Name: Dead
  m_Speed: 1
  m_CycleOffset: 0
  m_Transitions:
  - {fileID: 2356557320833519340}
  m_StateMachineBehaviours: []
  m_Position: {x: 50, y: 50, z: 0}
  m_IKOnFeet: 0
  m_WriteDefaultValues: 1
  m_Mirror: 0
  m_SpeedParameterActive: 0
  m_MirrorParameterActive: 0
  m_CycleOffsetParameterActive: 0
  m_TimeParameterActive: 0
  m_Motion: {fileID: -4852724403241161369, guid: 2115c4661f55eff45a5a0f91fc0a12f0, type: 3}
  m_Tag: 
  m_SpeedParameter: 
  m_MirrorParameter: 
  m_CycleOffsetParameter: 
  m_TimeParameter: 
--- !u!1102 &7052821593652808675
AnimatorState:
  serializedVersion: 6
  m_ObjectHideFlags: 1
  m_CorrespondingSourceObject: {fileID: 0}
  m_PrefabInstance: {fileID: 0}
  m_PrefabAsset: {fileID: 0}
  m_Name: AnticipateMove
  m_Speed: 1
  m_CycleOffset: 0
  m_Transitions:
  - {fileID: -97121490881636740}
  m_StateMachineBehaviours: []
  m_Position: {x: 50, y: 50, z: 0}
  m_IKOnFeet: 0
  m_WriteDefaultValues: 1
  m_Mirror: 0
  m_SpeedParameterActive: 0
  m_MirrorParameterActive: 0
  m_CycleOffsetParameterActive: 0
  m_TimeParameterActive: 0
  m_Motion: {fileID: -3419257869308726280, guid: 2115c4661f55eff45a5a0f91fc0a12f0, type: 3}
  m_Tag: 
  m_SpeedParameter: 
  m_MirrorParameter: 
  m_CycleOffsetParameter: 
  m_TimeParameter: 
--- !u!1102 &7103618770137260043
AnimatorState:
  serializedVersion: 6
  m_ObjectHideFlags: 1
  m_CorrespondingSourceObject: {fileID: 0}
  m_PrefabInstance: {fileID: 0}
  m_PrefabAsset: {fileID: 0}
  m_Name: Fainted Loop
  m_Speed: 1
  m_CycleOffset: 0
  m_Transitions:
  - {fileID: -2998844579593901669}
  m_StateMachineBehaviours: []
  m_Position: {x: 50, y: 50, z: 0}
  m_IKOnFeet: 0
  m_WriteDefaultValues: 1
  m_Mirror: 0
  m_SpeedParameterActive: 0
  m_MirrorParameterActive: 0
  m_CycleOffsetParameterActive: 0
  m_TimeParameterActive: 0
  m_Motion: {fileID: -565464528270119969, guid: 2115c4661f55eff45a5a0f91fc0a12f0, type: 3}
  m_Tag: 
  m_SpeedParameter: 
  m_MirrorParameter: 
  m_CycleOffsetParameter: 
  m_TimeParameter: 
--- !u!1101 &7124206015383638790
AnimatorStateTransition:
  m_ObjectHideFlags: 1
  m_CorrespondingSourceObject: {fileID: 0}
  m_PrefabInstance: {fileID: 0}
  m_PrefabAsset: {fileID: 0}
  m_Name: 
  m_Conditions: []
  m_DstStateMachine: {fileID: 0}
  m_DstState: {fileID: -1068572555509609370}
  m_Solo: 0
  m_Mute: 0
  m_IsExit: 0
  serializedVersion: 3
  m_TransitionDuration: 0.25
  m_TransitionOffset: 0
  m_ExitTime: 0.76562476
  m_HasExitTime: 1
  m_HasFixedDuration: 1
  m_InterruptionSource: 0
  m_OrderedInterruption: 1
  m_CanTransitionToSelf: 1
--- !u!1101 &7470626193701861193
AnimatorStateTransition:
  m_ObjectHideFlags: 1
  m_CorrespondingSourceObject: {fileID: 0}
  m_PrefabInstance: {fileID: 0}
  m_PrefabAsset: {fileID: 0}
  m_Name: 
  m_Conditions:
  - m_ConditionMode: 1
    m_ConditionEvent: ShieldBuffStart
    m_EventTreshold: 0
  m_DstStateMachine: {fileID: 0}
  m_DstState: {fileID: 2966677855542082757}
  m_Solo: 0
  m_Mute: 0
  m_IsExit: 0
  serializedVersion: 3
  m_TransitionDuration: 0
  m_TransitionOffset: 0
  m_ExitTime: 0.03085998
  m_HasExitTime: 0
  m_HasFixedDuration: 1
  m_InterruptionSource: 0
  m_OrderedInterruption: 1
  m_CanTransitionToSelf: 1
--- !u!1101 &7744411428122232686
AnimatorStateTransition:
  m_ObjectHideFlags: 1
  m_CorrespondingSourceObject: {fileID: 0}
  m_PrefabInstance: {fileID: 0}
  m_PrefabAsset: {fileID: 0}
  m_Name: 
  m_Conditions:
  - m_ConditionMode: 1
    m_ConditionEvent: DashAttackCanceled
    m_EventTreshold: 0
  m_DstStateMachine: {fileID: 0}
  m_DstState: {fileID: -1068572555509609370}
  m_Solo: 0
  m_Mute: 0
  m_IsExit: 0
  serializedVersion: 3
  m_TransitionDuration: 0.25
  m_TransitionOffset: 0
  m_ExitTime: 0.8124993
  m_HasExitTime: 0
  m_HasFixedDuration: 1
  m_InterruptionSource: 0
  m_OrderedInterruption: 1
  m_CanTransitionToSelf: 1
--- !u!1101 &7908433373164699421
AnimatorStateTransition:
  m_ObjectHideFlags: 1
  m_CorrespondingSourceObject: {fileID: 0}
  m_PrefabInstance: {fileID: 0}
  m_PrefabAsset: {fileID: 0}
  m_Name: 
  m_Conditions: []
  m_DstStateMachine: {fileID: 0}
  m_DstState: {fileID: -1068572555509609370}
  m_Solo: 0
  m_Mute: 0
  m_IsExit: 0
  serializedVersion: 3
  m_TransitionDuration: 0.25
  m_TransitionOffset: 0
  m_ExitTime: 0.81250143
  m_HasExitTime: 1
  m_HasFixedDuration: 1
  m_InterruptionSource: 0
  m_OrderedInterruption: 1
  m_CanTransitionToSelf: 1
--- !u!1101 &7945825591033475301
AnimatorStateTransition:
  m_ObjectHideFlags: 1
  m_CorrespondingSourceObject: {fileID: 0}
  m_PrefabInstance: {fileID: 0}
  m_PrefabAsset: {fileID: 0}
  m_Name: 
  m_Conditions: []
  m_DstStateMachine: {fileID: 0}
  m_DstState: {fileID: -1068572555509609370}
  m_Solo: 0
  m_Mute: 0
  m_IsExit: 0
  serializedVersion: 3
  m_TransitionDuration: 0.25
  m_TransitionOffset: 0
  m_ExitTime: 0.6250007
  m_HasExitTime: 1
  m_HasFixedDuration: 1
  m_InterruptionSource: 0
  m_OrderedInterruption: 1
  m_CanTransitionToSelf: 1
--- !u!1102 &7997651612715888420
AnimatorState:
  serializedVersion: 6
  m_ObjectHideFlags: 1
  m_CorrespondingSourceObject: {fileID: 0}
  m_PrefabInstance: {fileID: 0}
  m_PrefabAsset: {fileID: 0}
  m_Name: Emote4 Loop
  m_Speed: 1
  m_CycleOffset: 0
  m_Transitions:
  - {fileID: -6083898572606429741}
  m_StateMachineBehaviours: []
  m_Position: {x: 50, y: 50, z: 0}
  m_IKOnFeet: 0
  m_WriteDefaultValues: 1
  m_Mirror: 0
  m_SpeedParameterActive: 0
  m_MirrorParameterActive: 0
  m_CycleOffsetParameterActive: 0
  m_TimeParameterActive: 0
  m_Motion: {fileID: -8438007629249111878, guid: 2115c4661f55eff45a5a0f91fc0a12f0, type: 3}
  m_Tag: 
  m_SpeedParameter: 
  m_MirrorParameter: 
  m_CycleOffsetParameter: 
  m_TimeParameter: 
--- !u!1101 &8091733380140285143
AnimatorStateTransition:
  m_ObjectHideFlags: 1
  m_CorrespondingSourceObject: {fileID: 0}
  m_PrefabInstance: {fileID: 0}
  m_PrefabAsset: {fileID: 0}
  m_Name: 
  m_Conditions:
  - m_ConditionMode: 4
    m_ConditionEvent: Speed
    m_EventTreshold: 0.0001
  m_DstStateMachine: {fileID: 0}
  m_DstState: {fileID: 1411007122952585507}
  m_Solo: 0
  m_Mute: 0
  m_IsExit: 0
  serializedVersion: 3
  m_TransitionDuration: 0.25
  m_TransitionOffset: 0
  m_ExitTime: 0.75
  m_HasExitTime: 0
  m_HasFixedDuration: 1
  m_InterruptionSource: 0
  m_OrderedInterruption: 1
  m_CanTransitionToSelf: 1
--- !u!1107 &8124319401456280373
AnimatorStateMachine:
  serializedVersion: 6
  m_ObjectHideFlags: 1
  m_CorrespondingSourceObject: {fileID: 0}
  m_PrefabInstance: {fileID: 0}
  m_PrefabAsset: {fileID: 0}
  m_Name: Attacks
  m_ChildStates:
  - serializedVersion: 1
    m_State: {fileID: -1068572555509609370}
    m_Position: {x: 310, y: 70, z: 0}
  - serializedVersion: 1
    m_State: {fileID: 6299315480180736668}
    m_Position: {x: -70, y: 200, z: 0}
  - serializedVersion: 1
    m_State: {fileID: 4401103057488639788}
    m_Position: {x: 10, y: 300, z: 0}
  - serializedVersion: 1
    m_State: {fileID: -1947924984486084563}
    m_Position: {x: 10, y: 40, z: 0}
  - serializedVersion: 1
    m_State: {fileID: -4482486829903005221}
    m_Position: {x: 560, y: 200, z: 0}
  - serializedVersion: 1
    m_State: {fileID: -1840114918578548792}
    m_Position: {x: 630, y: 80, z: 0}
  - serializedVersion: 1
    m_State: {fileID: 2966677855542082757}
    m_Position: {x: 560, y: -40, z: 0}
  - serializedVersion: 1
    m_State: {fileID: 4131880658289977400}
    m_Position: {x: 850, y: 140, z: 0}
  - serializedVersion: 1
    m_State: {fileID: -6673023992676265295}
    m_Position: {x: 820, y: 90, z: 0}
  - serializedVersion: 1
    m_State: {fileID: 3150791903338681881}
    m_Position: {x: 800, y: 40, z: 0}
  - serializedVersion: 1
    m_State: {fileID: -5881165063788833599}
    m_Position: {x: 300, y: 270, z: 0}
  - serializedVersion: 1
    m_State: {fileID: -5241877383201234331}
    m_Position: {x: 1040, y: 40, z: 0}
  - serializedVersion: 1
    m_State: {fileID: -8008432397874326558}
    m_Position: {x: 1060, y: 90, z: 0}
  - serializedVersion: 1
    m_State: {fileID: 1267217359477084505}
    m_Position: {x: 1090, y: 140, z: 0}
  m_ChildStateMachines: []
  m_AnyStateTransitions: []
  m_EntryTransitions: []
  m_StateMachineTransitions: {}
  m_StateMachineBehaviours:
  - {fileID: -5669564170904547079}
  m_AnyStatePosition: {x: 880, y: -260, z: 0}
  m_EntryPosition: {x: 50, y: 120, z: 0}
  m_ExitPosition: {x: 870, y: -200, z: 0}
  m_ParentStateMachinePosition: {x: 800, y: 20, z: 0}
  m_DefaultState: {fileID: -1068572555509609370}
--- !u!1102 &8314685060882719794
AnimatorState:
  serializedVersion: 6
  m_ObjectHideFlags: 1
  m_CorrespondingSourceObject: {fileID: 0}
  m_PrefabInstance: {fileID: 0}
  m_PrefabAsset: {fileID: 0}
  m_Name: Action - Revive
  m_Speed: 1
  m_CycleOffset: 0
  m_Transitions:
  - {fileID: -1777038757504527503}
  m_StateMachineBehaviours: []
  m_Position: {x: 50, y: 50, z: 0}
  m_IKOnFeet: 0
  m_WriteDefaultValues: 1
  m_Mirror: 0
  m_SpeedParameterActive: 0
  m_MirrorParameterActive: 0
  m_CycleOffsetParameterActive: 0
  m_TimeParameterActive: 0
  m_Motion: {fileID: -7620468718608648079, guid: 2115c4661f55eff45a5a0f91fc0a12f0, type: 3}
  m_Tag: 
  m_SpeedParameter: 
  m_MirrorParameter: 
  m_CycleOffsetParameter: 
  m_TimeParameter: 
--- !u!1101 &8333667643053950386
AnimatorStateTransition:
  m_ObjectHideFlags: 1
  m_CorrespondingSourceObject: {fileID: 0}
  m_PrefabInstance: {fileID: 0}
  m_PrefabAsset: {fileID: 0}
  m_Name: 
  m_Conditions: []
  m_DstStateMachine: {fileID: 0}
  m_DstState: {fileID: -3516404760485336223}
  m_Solo: 0
  m_Mute: 0
  m_IsExit: 0
  serializedVersion: 3
  m_TransitionDuration: 0.25
  m_TransitionOffset: 0
  m_ExitTime: 0.75
  m_HasExitTime: 1
  m_HasFixedDuration: 1
  m_InterruptionSource: 0
  m_OrderedInterruption: 1
  m_CanTransitionToSelf: 1
--- !u!1101 &8336163540446842098
AnimatorStateTransition:
  m_ObjectHideFlags: 1
  m_CorrespondingSourceObject: {fileID: 0}
  m_PrefabInstance: {fileID: 0}
  m_PrefabAsset: {fileID: 0}
  m_Name: 
  m_Conditions: []
  m_DstStateMachine: {fileID: 0}
  m_DstState: {fileID: -8008432397874326558}
  m_Solo: 0
  m_Mute: 0
  m_IsExit: 0
  serializedVersion: 3
  m_TransitionDuration: 0.25
  m_TransitionOffset: 0
  m_ExitTime: 0.75
  m_HasExitTime: 1
  m_HasFixedDuration: 1
  m_InterruptionSource: 0
  m_OrderedInterruption: 1
  m_CanTransitionToSelf: 1
--- !u!1101 &8427159825030150999
AnimatorStateTransition:
  m_ObjectHideFlags: 1
  m_CorrespondingSourceObject: {fileID: 0}
  m_PrefabInstance: {fileID: 0}
  m_PrefabAsset: {fileID: 0}
  m_Name: 
  m_Conditions:
  - m_ConditionMode: 1
    m_ConditionEvent: FallDown
    m_EventTreshold: 0
  m_DstStateMachine: {fileID: 0}
  m_DstState: {fileID: -7547485152901491539}
  m_Solo: 0
  m_Mute: 0
  m_IsExit: 0
  serializedVersion: 3
  m_TransitionDuration: 0.25
  m_TransitionOffset: 0
  m_ExitTime: 0.7413794
  m_HasExitTime: 0
  m_HasFixedDuration: 1
  m_InterruptionSource: 0
  m_OrderedInterruption: 1
  m_CanTransitionToSelf: 1
--- !u!1101 &8468659891928091302
AnimatorStateTransition:
  m_ObjectHideFlags: 1
  m_CorrespondingSourceObject: {fileID: 0}
  m_PrefabInstance: {fileID: 0}
  m_PrefabAsset: {fileID: 0}
  m_Name: 
  m_Conditions: []
  m_DstStateMachine: {fileID: 0}
  m_DstState: {fileID: -1068572555509609370}
  m_Solo: 0
  m_Mute: 0
  m_IsExit: 0
  serializedVersion: 3
  m_TransitionDuration: 0.25
  m_TransitionOffset: 0
  m_ExitTime: 0.5
  m_HasExitTime: 1
  m_HasFixedDuration: 1
  m_InterruptionSource: 0
  m_OrderedInterruption: 1
  m_CanTransitionToSelf: 1
--- !u!1101 &8479194530472865729
AnimatorStateTransition:
  m_ObjectHideFlags: 1
  m_CorrespondingSourceObject: {fileID: 0}
  m_PrefabInstance: {fileID: 0}
  m_PrefabAsset: {fileID: 0}
  m_Name: 
  m_Conditions:
  - m_ConditionMode: 1
    m_ConditionEvent: ChargedShotEnd
    m_EventTreshold: 0
  m_DstStateMachine: {fileID: 0}
  m_DstState: {fileID: 4131880658289977400}
  m_Solo: 0
  m_Mute: 0
  m_IsExit: 0
  serializedVersion: 3
  m_TransitionDuration: 0.25
  m_TransitionOffset: 0
  m_ExitTime: 0.6875012
  m_HasExitTime: 0
  m_HasFixedDuration: 1
  m_InterruptionSource: 0
  m_OrderedInterruption: 1
  m_CanTransitionToSelf: 1
--- !u!1101 &8725031495282662693
AnimatorStateTransition:
  m_ObjectHideFlags: 1
  m_CorrespondingSourceObject: {fileID: 0}
  m_PrefabInstance: {fileID: 0}
  m_PrefabAsset: {fileID: 0}
  m_Name: 
  m_Conditions:
  - m_ConditionMode: 1
    m_ConditionEvent: Stunned
    m_EventTreshold: 0
  m_DstStateMachine: {fileID: 0}
  m_DstState: {fileID: -1989540649778147493}
  m_Solo: 0
  m_Mute: 0
  m_IsExit: 0
  serializedVersion: 3
  m_TransitionDuration: 0.25
  m_TransitionOffset: 0
  m_ExitTime: 0.8214297
  m_HasExitTime: 0
  m_HasFixedDuration: 1
  m_InterruptionSource: 0
  m_OrderedInterruption: 1
  m_CanTransitionToSelf: 1
--- !u!1101 &8727437690882463675
AnimatorStateTransition:
  m_ObjectHideFlags: 1
  m_CorrespondingSourceObject: {fileID: 0}
  m_PrefabInstance: {fileID: 0}
  m_PrefabAsset: {fileID: 0}
  m_Name: 
  m_Conditions:
  - m_ConditionMode: 3
    m_ConditionEvent: Speed
    m_EventTreshold: 0
  m_DstStateMachine: {fileID: 0}
  m_DstState: {fileID: -3914668711228621697}
  m_Solo: 0
  m_Mute: 0
  m_IsExit: 0
  serializedVersion: 3
  m_TransitionDuration: 0.25
  m_TransitionOffset: 0
  m_ExitTime: 1
  m_HasExitTime: 0
  m_HasFixedDuration: 1
  m_InterruptionSource: 0
  m_OrderedInterruption: 1
  m_CanTransitionToSelf: 1
--- !u!1101 &8849726690194494114
AnimatorStateTransition:
  m_ObjectHideFlags: 1
  m_CorrespondingSourceObject: {fileID: 0}
  m_PrefabInstance: {fileID: 0}
  m_PrefabAsset: {fileID: 0}
  m_Name: 
  m_Conditions: []
  m_DstStateMachine: {fileID: 0}
  m_DstState: {fileID: -1840114918578548792}
  m_Solo: 0
  m_Mute: 0
  m_IsExit: 0
  serializedVersion: 3
  m_TransitionDuration: 0.25
  m_TransitionOffset: 0
  m_ExitTime: 0.6250002
  m_HasExitTime: 1
  m_HasFixedDuration: 1
  m_InterruptionSource: 0
  m_OrderedInterruption: 1
  m_CanTransitionToSelf: 1<|MERGE_RESOLUTION|>--- conflicted
+++ resolved
@@ -255,28 +255,6 @@
   m_InterruptionSource: 0
   m_OrderedInterruption: 1
   m_CanTransitionToSelf: 1
---- !u!1101 &-8226673105563809932
-AnimatorStateTransition:
-  m_ObjectHideFlags: 1
-  m_CorrespondingSourceObject: {fileID: 0}
-  m_PrefabInstance: {fileID: 0}
-  m_PrefabAsset: {fileID: 0}
-  m_Name: 
-  m_Conditions: []
-  m_DstStateMachine: {fileID: 0}
-  m_DstState: {fileID: -3516404760485336223}
-  m_Solo: 0
-  m_Mute: 0
-  m_IsExit: 0
-  serializedVersion: 3
-  m_TransitionDuration: 0.25
-  m_TransitionOffset: 0
-  m_ExitTime: 0.81250143
-  m_HasExitTime: 1
-  m_HasFixedDuration: 1
-  m_InterruptionSource: 0
-  m_OrderedInterruption: 1
-  m_CanTransitionToSelf: 1
 --- !u!206 &-8142562342497625493
 BlendTree:
   m_ObjectHideFlags: 1
@@ -345,33 +323,6 @@
   m_InterruptionSource: 0
   m_OrderedInterruption: 1
   m_CanTransitionToSelf: 1
---- !u!1102 &-7886656713076864924
-AnimatorState:
-  serializedVersion: 6
-  m_ObjectHideFlags: 1
-  m_CorrespondingSourceObject: {fileID: 0}
-  m_PrefabInstance: {fileID: 0}
-  m_PrefabAsset: {fileID: 0}
-  m_Name: CarryItemPlace
-  m_Speed: 1
-  m_CycleOffset: 0
-  m_Transitions:
-  - {fileID: -8226673105563809932}
-  m_StateMachineBehaviours: []
-  m_Position: {x: 50, y: 50, z: 0}
-  m_IKOnFeet: 0
-  m_WriteDefaultValues: 1
-  m_Mirror: 0
-  m_SpeedParameterActive: 0
-  m_MirrorParameterActive: 0
-  m_CycleOffsetParameterActive: 0
-  m_TimeParameterActive: 0
-  m_Motion: {fileID: -153619189411395152, guid: 2115c4661f55eff45a5a0f91fc0a12f0, type: 3}
-  m_Tag: 
-  m_SpeedParameter: 
-  m_MirrorParameter: 
-  m_CycleOffsetParameter: 
-  m_TimeParameter: 
 --- !u!1102 &-7547485152901491539
 AnimatorState:
   serializedVersion: 6
@@ -426,28 +377,6 @@
   m_MirrorParameter: 
   m_CycleOffsetParameter: 
   m_TimeParameter: 
---- !u!1101 &-7034538598620992466
-AnimatorStateTransition:
-  m_ObjectHideFlags: 1
-  m_CorrespondingSourceObject: {fileID: 0}
-  m_PrefabInstance: {fileID: 0}
-  m_PrefabAsset: {fileID: 0}
-  m_Name: 
-  m_Conditions: []
-  m_DstStateMachine: {fileID: 0}
-  m_DstState: {fileID: -4175521316400603501}
-  m_Solo: 0
-  m_Mute: 0
-  m_IsExit: 0
-  serializedVersion: 3
-  m_TransitionDuration: 0.25
-  m_TransitionOffset: 0
-  m_ExitTime: 0.81250036
-  m_HasExitTime: 1
-  m_HasFixedDuration: 1
-  m_InterruptionSource: 0
-  m_OrderedInterruption: 1
-  m_CanTransitionToSelf: 1
 --- !u!1102 &-6785991995039938196
 AnimatorState:
   serializedVersion: 6
@@ -874,31 +803,6 @@
   m_TransitionDuration: 0.25
   m_TransitionOffset: 0
   m_ExitTime: 0.75
-  m_HasExitTime: 0
-  m_HasFixedDuration: 1
-  m_InterruptionSource: 0
-  m_OrderedInterruption: 1
-  m_CanTransitionToSelf: 1
---- !u!1101 &-5260459093474866925
-AnimatorStateTransition:
-  m_ObjectHideFlags: 1
-  m_CorrespondingSourceObject: {fileID: 0}
-  m_PrefabInstance: {fileID: 0}
-  m_PrefabAsset: {fileID: 0}
-  m_Name: 
-  m_Conditions:
-  - m_ConditionMode: 1
-    m_ConditionEvent: Drop
-    m_EventTreshold: 0
-  m_DstStateMachine: {fileID: 0}
-  m_DstState: {fileID: -7886656713076864924}
-  m_Solo: 0
-  m_Mute: 0
-  m_IsExit: 0
-  serializedVersion: 3
-  m_TransitionDuration: 0.25
-  m_TransitionOffset: 0
-  m_ExitTime: 0.8125009
   m_HasExitTime: 0
   m_HasFixedDuration: 1
   m_InterruptionSource: 0
@@ -1036,60 +940,6 @@
   m_MirrorParameter: 
   m_CycleOffsetParameter: 
   m_TimeParameter: 
---- !u!1102 &-4175521316400603501
-AnimatorState:
-  serializedVersion: 6
-  m_ObjectHideFlags: 1
-  m_CorrespondingSourceObject: {fileID: 0}
-  m_PrefabInstance: {fileID: 0}
-  m_PrefabAsset: {fileID: 0}
-  m_Name: CarryWalkRun
-  m_Speed: 1
-  m_CycleOffset: 0
-  m_Transitions:
-  - {fileID: -5260459093474866925}
-  m_StateMachineBehaviours: []
-  m_Position: {x: 50, y: 50, z: 0}
-  m_IKOnFeet: 0
-  m_WriteDefaultValues: 1
-  m_Mirror: 0
-  m_SpeedParameterActive: 0
-  m_MirrorParameterActive: 0
-  m_CycleOffsetParameterActive: 0
-  m_TimeParameterActive: 0
-  m_Motion: {fileID: 6401549860341294934}
-  m_Tag: 
-  m_SpeedParameter: 
-  m_MirrorParameter: 
-  m_CycleOffsetParameter: 
-  m_TimeParameter: 
---- !u!1102 &-4083800598013292914
-AnimatorState:
-  serializedVersion: 6
-  m_ObjectHideFlags: 1
-  m_CorrespondingSourceObject: {fileID: 0}
-  m_PrefabInstance: {fileID: 0}
-  m_PrefabAsset: {fileID: 0}
-  m_Name: CarryItemPickup
-  m_Speed: 1
-  m_CycleOffset: 0
-  m_Transitions:
-  - {fileID: -7034538598620992466}
-  m_StateMachineBehaviours: []
-  m_Position: {x: 50, y: 50, z: 0}
-  m_IKOnFeet: 0
-  m_WriteDefaultValues: 1
-  m_Mirror: 0
-  m_SpeedParameterActive: 0
-  m_MirrorParameterActive: 0
-  m_CycleOffsetParameterActive: 0
-  m_TimeParameterActive: 0
-  m_Motion: {fileID: -7004458788316437730, guid: 2115c4661f55eff45a5a0f91fc0a12f0, type: 3}
-  m_Tag: 
-  m_SpeedParameter: 
-  m_MirrorParameter: 
-  m_CycleOffsetParameter: 
-  m_TimeParameter: 
 --- !u!1102 &-3914668711228621697
 AnimatorState:
   serializedVersion: 6
@@ -1261,7 +1111,6 @@
   - {fileID: -3322349416516825559}
   - {fileID: 5808351605165405389}
   - {fileID: 5286344766070818967}
-  - {fileID: -432715867148954313}
   m_StateMachineBehaviours: []
   m_Position: {x: 50, y: 50, z: 0}
   m_IKOnFeet: 0
@@ -1737,20 +1586,7 @@
     m_Position: {x: -350, y: 330, z: 0}
   - serializedVersion: 1
     m_State: {fileID: -5093654682345616202}
-<<<<<<< HEAD
-    m_Position: {x: 310, y: 330, z: 0}
-  - serializedVersion: 1
-    m_State: {fileID: -4083800598013292914}
-    m_Position: {x: 460, y: 240, z: 0}
-  - serializedVersion: 1
-    m_State: {fileID: -4175521316400603501}
-    m_Position: {x: 460, y: 160, z: 0}
-  - serializedVersion: 1
-    m_State: {fileID: -7886656713076864924}
-    m_Position: {x: 460, y: 80, z: 0}
-=======
     m_Position: {x: 720, y: 310, z: 0}
->>>>>>> a27bcbd1
   m_ChildStateMachines: []
   m_AnyStateTransitions:
   - {fileID: 6300214233644051234}
@@ -1809,31 +1645,6 @@
   m_TransitionOffset: 0
   m_ExitTime: 0.81250143
   m_HasExitTime: 1
-  m_HasFixedDuration: 1
-  m_InterruptionSource: 0
-  m_OrderedInterruption: 1
-  m_CanTransitionToSelf: 1
---- !u!1101 &-432715867148954313
-AnimatorStateTransition:
-  m_ObjectHideFlags: 1
-  m_CorrespondingSourceObject: {fileID: 0}
-  m_PrefabInstance: {fileID: 0}
-  m_PrefabAsset: {fileID: 0}
-  m_Name: 
-  m_Conditions:
-  - m_ConditionMode: 1
-    m_ConditionEvent: PickUp
-    m_EventTreshold: 0
-  m_DstStateMachine: {fileID: 0}
-  m_DstState: {fileID: -4083800598013292914}
-  m_Solo: 0
-  m_Mute: 0
-  m_IsExit: 0
-  serializedVersion: 3
-  m_TransitionDuration: 0.25
-  m_TransitionOffset: 0
-  m_ExitTime: 0.7137405
-  m_HasExitTime: 0
   m_HasFixedDuration: 1
   m_InterruptionSource: 0
   m_OrderedInterruption: 1
@@ -2070,18 +1881,6 @@
     m_DefaultInt: 0
     m_DefaultBool: 0
     m_Controller: {fileID: 0}
-  - m_Name: PickUp
-    m_Type: 9
-    m_DefaultFloat: 0
-    m_DefaultInt: 0
-    m_DefaultBool: 0
-    m_Controller: {fileID: 0}
-  - m_Name: Drop
-    m_Type: 9
-    m_DefaultFloat: 0
-    m_DefaultInt: 0
-    m_DefaultBool: 0
-    m_Controller: {fileID: 0}
   m_AnimatorLayers:
   - serializedVersion: 5
     m_Name: Base Layer
@@ -3136,37 +2935,6 @@
   m_InterruptionSource: 0
   m_OrderedInterruption: 1
   m_CanTransitionToSelf: 1
---- !u!206 &6401549860341294934
-BlendTree:
-  m_ObjectHideFlags: 1
-  m_CorrespondingSourceObject: {fileID: 0}
-  m_PrefabInstance: {fileID: 0}
-  m_PrefabAsset: {fileID: 0}
-  m_Name: Blend Tree
-  m_Childs:
-  - serializedVersion: 2
-    m_Motion: {fileID: 4774560717245983322, guid: 2115c4661f55eff45a5a0f91fc0a12f0, type: 3}
-    m_Threshold: 0
-    m_Position: {x: 0, y: 0}
-    m_TimeScale: 1
-    m_CycleOffset: 0
-    m_DirectBlendParameter: Speed
-    m_Mirror: 0
-  - serializedVersion: 2
-    m_Motion: {fileID: -8882730195764186156, guid: 2115c4661f55eff45a5a0f91fc0a12f0, type: 3}
-    m_Threshold: 0.6666667
-    m_Position: {x: 0, y: 0}
-    m_TimeScale: 1
-    m_CycleOffset: 0
-    m_DirectBlendParameter: Speed
-    m_Mirror: 0
-  m_BlendParameter: Speed
-  m_BlendParameterY: Speed
-  m_MinThreshold: 0
-  m_MaxThreshold: 0.6666667
-  m_UseAutomaticThresholds: 1
-  m_NormalizedBlendValues: 0
-  m_BlendType: 0
 --- !u!114 &6789594679517553159
 MonoBehaviour:
   m_ObjectHideFlags: 1
